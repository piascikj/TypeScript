--- conflicted
+++ resolved
@@ -1,28 +1,7 @@
-<<<<<<< HEAD
-tests/cases/conformance/parser/ecmascript6/ComputedPropertyNames/parserComputedPropertyName5.ts(1,11): error TS1184: Modifiers cannot appear here.
-=======
-tests/cases/conformance/parser/ecmascript6/ComputedPropertyNames/parserComputedPropertyName5.ts(1,18): error TS1005: ':' expected.
-tests/cases/conformance/parser/ecmascript6/ComputedPropertyNames/parserComputedPropertyName5.ts(1,18): error TS2304: Cannot find name 'get'.
-tests/cases/conformance/parser/ecmascript6/ComputedPropertyNames/parserComputedPropertyName5.ts(1,23): error TS2304: Cannot find name 'e'.
-tests/cases/conformance/parser/ecmascript6/ComputedPropertyNames/parserComputedPropertyName5.ts(1,28): error TS1005: ',' expected.
-tests/cases/conformance/parser/ecmascript6/ComputedPropertyNames/parserComputedPropertyName5.ts(1,32): error TS1128: Declaration or statement expected.
->>>>>>> 1776734e
-
-
-==== tests/cases/conformance/parser/ecmascript6/ComputedPropertyNames/parserComputedPropertyName5.ts (1 errors) ====
-    var v = { public get [e]() { } };
-<<<<<<< HEAD
-              ~~~~~~
-!!! error TS1184: Modifiers cannot appear here.
-=======
-                     ~~~
-!!! error TS1005: ':' expected.
-                     ~~~
-!!! error TS2304: Cannot find name 'get'.
-                          ~
-!!! error TS2304: Cannot find name 'e'.
-                               ~
-!!! error TS1005: ',' expected.
-                                   ~
-!!! error TS1128: Declaration or statement expected.
->>>>>>> 1776734e
+tests/cases/conformance/parser/ecmascript6/ComputedPropertyNames/parserComputedPropertyName5.ts(1,22): error TS9002: Computed property names are not currently supported.
+
+
+==== tests/cases/conformance/parser/ecmascript6/ComputedPropertyNames/parserComputedPropertyName5.ts (1 errors) ====
+    var v = { public get [e]() { } };
+                         ~~~
+!!! error TS9002: Computed property names are not currently supported.