tests/cases/compiler/superPropertyAccess1.ts(3,16): error TS1056: Accessors are only available when targeting ECMAScript 5 and higher.
tests/cases/compiler/superPropertyAccess1.ts(22,16): error TS1056: Accessors are only available when targeting ECMAScript 5 and higher.
tests/cases/compiler/superPropertyAccess1.ts(13,15): error TS2340: Only public methods of the base class are accessible via the 'super' keyword
tests/cases/compiler/superPropertyAccess1.ts(19,15): error TS2340: Only public methods of the base class are accessible via the 'super' keyword
tests/cases/compiler/superPropertyAccess1.ts(24,15): error TS2340: Only public methods of the base class are accessible via the 'super' keyword


==== tests/cases/compiler/superPropertyAccess1.ts (5 errors) ====
    class C {
        public foo() { }
        public get x() {
                   ~
!!! error TS1056: Accessors are only available when targeting ECMAScript 5 and higher.
            return 1;
        }
    
        public bar() { }
    }
    
    class D extends C {
        public foo() {
            super.bar();
            super.x;  // error
                  ~
<<<<<<< HEAD
!!! Only public and protected methods of the base class are accessible via the 'super' keyword
=======
!!! error TS2340: Only public methods of the base class are accessible via the 'super' keyword
>>>>>>> d867cecf
        }    
    
        constructor() {
            super();
            super.bar();
            super.x;  // error
                  ~
<<<<<<< HEAD
!!! Only public and protected methods of the base class are accessible via the 'super' keyword
=======
!!! error TS2340: Only public methods of the base class are accessible via the 'super' keyword
>>>>>>> d867cecf
        }
    
        public get y() {
                   ~
!!! error TS1056: Accessors are only available when targeting ECMAScript 5 and higher.
            super.bar();
            super.x; // error
                  ~
<<<<<<< HEAD
!!! Only public and protected methods of the base class are accessible via the 'super' keyword
=======
!!! error TS2340: Only public methods of the base class are accessible via the 'super' keyword
>>>>>>> d867cecf
            return 1;
        }
    }<|MERGE_RESOLUTION|>--- conflicted
+++ resolved
@@ -1,57 +1,45 @@
-tests/cases/compiler/superPropertyAccess1.ts(3,16): error TS1056: Accessors are only available when targeting ECMAScript 5 and higher.
-tests/cases/compiler/superPropertyAccess1.ts(22,16): error TS1056: Accessors are only available when targeting ECMAScript 5 and higher.
-tests/cases/compiler/superPropertyAccess1.ts(13,15): error TS2340: Only public methods of the base class are accessible via the 'super' keyword
-tests/cases/compiler/superPropertyAccess1.ts(19,15): error TS2340: Only public methods of the base class are accessible via the 'super' keyword
-tests/cases/compiler/superPropertyAccess1.ts(24,15): error TS2340: Only public methods of the base class are accessible via the 'super' keyword
-
-
-==== tests/cases/compiler/superPropertyAccess1.ts (5 errors) ====
-    class C {
-        public foo() { }
-        public get x() {
-                   ~
-!!! error TS1056: Accessors are only available when targeting ECMAScript 5 and higher.
-            return 1;
-        }
-    
-        public bar() { }
-    }
-    
-    class D extends C {
-        public foo() {
-            super.bar();
-            super.x;  // error
-                  ~
-<<<<<<< HEAD
-!!! Only public and protected methods of the base class are accessible via the 'super' keyword
-=======
-!!! error TS2340: Only public methods of the base class are accessible via the 'super' keyword
->>>>>>> d867cecf
-        }    
-    
-        constructor() {
-            super();
-            super.bar();
-            super.x;  // error
-                  ~
-<<<<<<< HEAD
-!!! Only public and protected methods of the base class are accessible via the 'super' keyword
-=======
-!!! error TS2340: Only public methods of the base class are accessible via the 'super' keyword
->>>>>>> d867cecf
-        }
-    
-        public get y() {
-                   ~
-!!! error TS1056: Accessors are only available when targeting ECMAScript 5 and higher.
-            super.bar();
-            super.x; // error
-                  ~
-<<<<<<< HEAD
-!!! Only public and protected methods of the base class are accessible via the 'super' keyword
-=======
-!!! error TS2340: Only public methods of the base class are accessible via the 'super' keyword
->>>>>>> d867cecf
-            return 1;
-        }
+tests/cases/compiler/superPropertyAccess1.ts(3,16): error TS1056: Accessors are only available when targeting ECMAScript 5 and higher.
+tests/cases/compiler/superPropertyAccess1.ts(22,16): error TS1056: Accessors are only available when targeting ECMAScript 5 and higher.
+tests/cases/compiler/superPropertyAccess1.ts(13,15): error TS2340: Only public and protected methods of the base class are accessible via the 'super' keyword
+tests/cases/compiler/superPropertyAccess1.ts(19,15): error TS2340: Only public and protected methods of the base class are accessible via the 'super' keyword
+tests/cases/compiler/superPropertyAccess1.ts(24,15): error TS2340: Only public and protected methods of the base class are accessible via the 'super' keyword
+
+
+==== tests/cases/compiler/superPropertyAccess1.ts (5 errors) ====
+    class C {
+        public foo() { }
+        public get x() {
+                   ~
+!!! error TS1056: Accessors are only available when targeting ECMAScript 5 and higher.
+            return 1;
+        }
+    
+        public bar() { }
+    }
+    
+    class D extends C {
+        public foo() {
+            super.bar();
+            super.x;  // error
+                  ~
+!!! error TS2340: Only public and protected methods of the base class are accessible via the 'super' keyword
+        }    
+    
+        constructor() {
+            super();
+            super.bar();
+            super.x;  // error
+                  ~
+!!! error TS2340: Only public and protected methods of the base class are accessible via the 'super' keyword
+        }
+    
+        public get y() {
+                   ~
+!!! error TS1056: Accessors are only available when targeting ECMAScript 5 and higher.
+            super.bar();
+            super.x; // error
+                  ~
+!!! error TS2340: Only public and protected methods of the base class are accessible via the 'super' keyword
+            return 1;
+        }
     }