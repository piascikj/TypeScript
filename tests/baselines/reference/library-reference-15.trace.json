[
<<<<<<< HEAD
    "======== Resolving type reference directive 'jquery', containing file not set, root directory '/'. ========",
    "Resolving with primary search path '/types/'",
    "File '/types/jquery/package.json' does not exist.",
    "File '/types/jquery/index.d.ts' does not exist.",
    "Resolving with primary search path '/node_modules/'",
    "File '/node_modules/jquery/package.json' does not exist.",
    "File '/node_modules/jquery/index.d.ts' does not exist.",
    "Resolving with primary search path '/node_modules/@types/'",
    "File '/node_modules/@types/jquery/package.json' does not exist.",
    "File '/node_modules/@types/jquery/index.d.ts' does not exist.",
    "Looking up in 'node_modules' folder, initial location '/'",
    "File '/node_modules/jquery.ts' does not exist.",
    "File '/node_modules/jquery.d.ts' does not exist.",
    "File '/node_modules/jquery/package.json' does not exist.",
    "File '/node_modules/jquery/index.ts' does not exist.",
    "File '/node_modules/jquery/index.d.ts' does not exist.",
    "File '/node_modules/@types/jquery.ts' does not exist.",
    "File '/node_modules/@types/jquery.d.ts' does not exist.",
    "File '/node_modules/@types/jquery/package.json' does not exist.",
    "File '/node_modules/@types/jquery/index.ts' does not exist.",
    "File '/node_modules/@types/jquery/index.d.ts' does not exist.",
    "======== Type reference directive 'jquery' was not resolved. ========"
=======
    "======== Resolving type reference directive 'jquery', containing file '/a/b/__inferred type names__.ts', root directory 'types'. ========",
    "Resolving with primary search path 'types'",
    "File 'types/jquery/package.json' does not exist.",
    "File 'types/jquery/index.d.ts' exist - use it as a name resolution result.",
    "======== Type reference directive 'jquery' was successfully resolved to 'types/jquery/index.d.ts', primary: true. ========"
>>>>>>> b8074872
]<|MERGE_RESOLUTION|>--- conflicted
+++ resolved
@@ -1,32 +1,7 @@
 [
-<<<<<<< HEAD
-    "======== Resolving type reference directive 'jquery', containing file not set, root directory '/'. ========",
-    "Resolving with primary search path '/types/'",
-    "File '/types/jquery/package.json' does not exist.",
-    "File '/types/jquery/index.d.ts' does not exist.",
-    "Resolving with primary search path '/node_modules/'",
-    "File '/node_modules/jquery/package.json' does not exist.",
-    "File '/node_modules/jquery/index.d.ts' does not exist.",
-    "Resolving with primary search path '/node_modules/@types/'",
-    "File '/node_modules/@types/jquery/package.json' does not exist.",
-    "File '/node_modules/@types/jquery/index.d.ts' does not exist.",
-    "Looking up in 'node_modules' folder, initial location '/'",
-    "File '/node_modules/jquery.ts' does not exist.",
-    "File '/node_modules/jquery.d.ts' does not exist.",
-    "File '/node_modules/jquery/package.json' does not exist.",
-    "File '/node_modules/jquery/index.ts' does not exist.",
-    "File '/node_modules/jquery/index.d.ts' does not exist.",
-    "File '/node_modules/@types/jquery.ts' does not exist.",
-    "File '/node_modules/@types/jquery.d.ts' does not exist.",
-    "File '/node_modules/@types/jquery/package.json' does not exist.",
-    "File '/node_modules/@types/jquery/index.ts' does not exist.",
-    "File '/node_modules/@types/jquery/index.d.ts' does not exist.",
-    "======== Type reference directive 'jquery' was not resolved. ========"
-=======
     "======== Resolving type reference directive 'jquery', containing file '/a/b/__inferred type names__.ts', root directory 'types'. ========",
     "Resolving with primary search path 'types'",
     "File 'types/jquery/package.json' does not exist.",
     "File 'types/jquery/index.d.ts' exist - use it as a name resolution result.",
     "======== Type reference directive 'jquery' was successfully resolved to 'types/jquery/index.d.ts', primary: true. ========"
->>>>>>> b8074872
 ]