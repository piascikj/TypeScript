=== tests/cases/conformance/async/es6/asyncArrowFunction/asyncArrowFunctionCapturesArguments_es6.ts ===
class C {
>C : Symbol(C, Decl(asyncArrowFunctionCapturesArguments_es6.ts, 0, 0))

   method() {
>method : Symbol(C.method, Decl(asyncArrowFunctionCapturesArguments_es6.ts, 0, 9))

      function other() {}
>other : Symbol(other, Decl(asyncArrowFunctionCapturesArguments_es6.ts, 1, 13))

      var fn = async () => await other.apply(this, arguments);      
>fn : Symbol(fn, Decl(asyncArrowFunctionCapturesArguments_es6.ts, 3, 9))
<<<<<<< HEAD
>other.apply : Symbol(Function.apply, Decl(lib.d.ts, --, --), Decl(lib.d.ts, --, --))
>other : Symbol(other, Decl(asyncArrowFunctionCapturesArguments_es6.ts, 1, 13))
>apply : Symbol(Function.apply, Decl(lib.d.ts, --, --), Decl(lib.d.ts, --, --))
=======
>other.apply : Symbol(Function.apply, Decl(lib.es5.d.ts, --, --))
>other : Symbol(other, Decl(asyncArrowFunctionCapturesArguments_es6.ts, 1, 13))
>apply : Symbol(Function.apply, Decl(lib.es5.d.ts, --, --))
>>>>>>> 68bdbe04
>this : Symbol(C, Decl(asyncArrowFunctionCapturesArguments_es6.ts, 0, 0))
>arguments : Symbol(arguments)
   }
}

<|MERGE_RESOLUTION|>--- conflicted
+++ resolved
@@ -1,26 +1,20 @@
-=== tests/cases/conformance/async/es6/asyncArrowFunction/asyncArrowFunctionCapturesArguments_es6.ts ===
-class C {
->C : Symbol(C, Decl(asyncArrowFunctionCapturesArguments_es6.ts, 0, 0))
-
-   method() {
->method : Symbol(C.method, Decl(asyncArrowFunctionCapturesArguments_es6.ts, 0, 9))
-
-      function other() {}
->other : Symbol(other, Decl(asyncArrowFunctionCapturesArguments_es6.ts, 1, 13))
-
-      var fn = async () => await other.apply(this, arguments);      
->fn : Symbol(fn, Decl(asyncArrowFunctionCapturesArguments_es6.ts, 3, 9))
-<<<<<<< HEAD
->other.apply : Symbol(Function.apply, Decl(lib.d.ts, --, --), Decl(lib.d.ts, --, --))
->other : Symbol(other, Decl(asyncArrowFunctionCapturesArguments_es6.ts, 1, 13))
->apply : Symbol(Function.apply, Decl(lib.d.ts, --, --), Decl(lib.d.ts, --, --))
-=======
->other.apply : Symbol(Function.apply, Decl(lib.es5.d.ts, --, --))
->other : Symbol(other, Decl(asyncArrowFunctionCapturesArguments_es6.ts, 1, 13))
->apply : Symbol(Function.apply, Decl(lib.es5.d.ts, --, --))
->>>>>>> 68bdbe04
->this : Symbol(C, Decl(asyncArrowFunctionCapturesArguments_es6.ts, 0, 0))
->arguments : Symbol(arguments)
-   }
-}
-
+=== tests/cases/conformance/async/es6/asyncArrowFunction/asyncArrowFunctionCapturesArguments_es6.ts ===
+class C {
+>C : Symbol(C, Decl(asyncArrowFunctionCapturesArguments_es6.ts, 0, 0))
+
+   method() {
+>method : Symbol(C.method, Decl(asyncArrowFunctionCapturesArguments_es6.ts, 0, 9))
+
+      function other() {}
+>other : Symbol(other, Decl(asyncArrowFunctionCapturesArguments_es6.ts, 1, 13))
+
+      var fn = async () => await other.apply(this, arguments);      
+>fn : Symbol(fn, Decl(asyncArrowFunctionCapturesArguments_es6.ts, 3, 9))
+>other.apply : Symbol(Function.apply, Decl(lib.es5.d.ts, --, --))
+>other : Symbol(other, Decl(asyncArrowFunctionCapturesArguments_es6.ts, 1, 13))
+>apply : Symbol(Function.apply, Decl(lib.es5.d.ts, --, --))
+>this : Symbol(C, Decl(asyncArrowFunctionCapturesArguments_es6.ts, 0, 0))
+>arguments : Symbol(arguments)
+   }
+}
+