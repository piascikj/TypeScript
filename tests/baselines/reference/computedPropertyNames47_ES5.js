//// [computedPropertyNames47_ES5.ts]
enum E1 { x }
enum E2 { x }
var o = {
    [E1.x || E2.x]: 0
};

//// [computedPropertyNames47_ES5.js]
var E1;
(function (E1) {
    E1[E1["x"] = 0] = "x";
})(E1 || (E1 = {}));
var E2;
(function (E2) {
    E2[E2["x"] = 0] = "x";
})(E2 || (E2 = {}));
<<<<<<< HEAD
var o = (_a = {}, _a[0 /* x */ || 0 /* x */] =
    0, _a);
=======
var o = (_a = {},
    _a[0 /* x */ || 0 /* x */] = 0,
    _a);
>>>>>>> 7b22880b
var _a;
<|MERGE_RESOLUTION|>--- conflicted
+++ resolved
@@ -1,25 +1,20 @@
-//// [computedPropertyNames47_ES5.ts]
+//// [computedPropertyNames47_ES5.ts]
 enum E1 { x }
 enum E2 { x }
 var o = {
     [E1.x || E2.x]: 0
-};
-
-//// [computedPropertyNames47_ES5.js]
-var E1;
-(function (E1) {
-    E1[E1["x"] = 0] = "x";
-})(E1 || (E1 = {}));
-var E2;
-(function (E2) {
-    E2[E2["x"] = 0] = "x";
-})(E2 || (E2 = {}));
-<<<<<<< HEAD
-var o = (_a = {}, _a[0 /* x */ || 0 /* x */] =
-    0, _a);
-=======
-var o = (_a = {},
-    _a[0 /* x */ || 0 /* x */] = 0,
-    _a);
->>>>>>> 7b22880b
-var _a;
+};
+
+//// [computedPropertyNames47_ES5.js]
+var E1;
+(function (E1) {
+    E1[E1["x"] = 0] = "x";
+})(E1 || (E1 = {}));
+var E2;
+(function (E2) {
+    E2[E2["x"] = 0] = "x";
+})(E2 || (E2 = {}));
+var o = (_a = {},
+    _a[0 /* x */ || 0 /* x */] = 0,
+    _a);
+var _a;