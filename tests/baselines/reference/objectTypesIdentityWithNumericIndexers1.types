=== tests/cases/conformance/types/typeRelationships/typeAndMemberIdentity/objectTypesIdentityWithNumericIndexers1.ts ===
// object types are identical structurally

class A {
>A : A

    [x: number]: string;
>x : number
}

class B {
>B : B

    [x: number]: string;
>x : number
}

class C<T> {
>C : C<T>
>T : T

    [x: number]: T;
>x : number
>T : T
}

interface I {
>I : I

    [x: number]: string;
>x : number
}

class PA extends A {
>PA : PA
>A : A
}

class PB extends B {
>PB : PB
>B : B
}

var a: {
>a : { [x: number]: string; }

    [x: number]: string;
>x : number
}
var b: { [x: number]: string; } = { foo: '' };
>b : { [x: number]: string; }
>x : number
<<<<<<< HEAD
>{ foo: '' } : { [x: number]: string; foo: string; }
=======
>{ foo: '' } : { foo: string; }
>>>>>>> 906ce18b
>foo : string
>'' : string

function foo1(x: A);
>foo1 : { (x: A): any; (x: A): any; }
>x : A
>A : A

function foo1(x: A); // error
>foo1 : { (x: A): any; (x: A): any; }
>x : A
>A : A

function foo1(x: any) { }
>foo1 : { (x: A): any; (x: A): any; }
>x : any

function foo1b(x: B);
>foo1b : { (x: B): any; (x: B): any; }
>x : B
>B : B

function foo1b(x: B); // error
>foo1b : { (x: B): any; (x: B): any; }
>x : B
>B : B

function foo1b(x: any) { }
>foo1b : { (x: B): any; (x: B): any; }
>x : any

function foo1c(x: C<string>);
>foo1c : { (x: C<string>): any; (x: C<string>): any; }
>x : C<string>
>C : C<T>

function foo1c(x: C<string>); // error
>foo1c : { (x: C<string>): any; (x: C<string>): any; }
>x : C<string>
>C : C<T>

function foo1c(x: any) { }
>foo1c : { (x: C<string>): any; (x: C<string>): any; }
>x : any

function foo2(x: I);
>foo2 : { (x: I): any; (x: I): any; }
>x : I
>I : I

function foo2(x: I); // error
>foo2 : { (x: I): any; (x: I): any; }
>x : I
>I : I

function foo2(x: any) { }
>foo2 : { (x: I): any; (x: I): any; }
>x : any

function foo3(x: typeof a);
>foo3 : { (x: { [x: number]: string; }): any; (x: { [x: number]: string; }): any; }
>x : { [x: number]: string; }
>a : { [x: number]: string; }

function foo3(x: typeof a); // error
>foo3 : { (x: { [x: number]: string; }): any; (x: { [x: number]: string; }): any; }
>x : { [x: number]: string; }
>a : { [x: number]: string; }

function foo3(x: any) { }
>foo3 : { (x: { [x: number]: string; }): any; (x: { [x: number]: string; }): any; }
>x : any

function foo4(x: typeof b);
>foo4 : { (x: { [x: number]: string; }): any; (x: { [x: number]: string; }): any; }
>x : { [x: number]: string; }
>b : { [x: number]: string; }

function foo4(x: typeof b); // error
>foo4 : { (x: { [x: number]: string; }): any; (x: { [x: number]: string; }): any; }
>x : { [x: number]: string; }
>b : { [x: number]: string; }

function foo4(x: any) { }
>foo4 : { (x: { [x: number]: string; }): any; (x: { [x: number]: string; }): any; }
>x : any

function foo5(x: A);
>foo5 : { (x: A): any; (x: B): any; }
>x : A
>A : A

function foo5(x: B); // error
>foo5 : { (x: A): any; (x: B): any; }
>x : B
>B : B

function foo5(x: any) { }
>foo5 : { (x: A): any; (x: B): any; }
>x : any

function foo5b(x: A);
>foo5b : { (x: A): any; (x: C<string>): any; }
>x : A
>A : A

function foo5b(x: C<string>); // error
>foo5b : { (x: A): any; (x: C<string>): any; }
>x : C<string>
>C : C<T>

function foo5b(x: any) { }
>foo5b : { (x: A): any; (x: C<string>): any; }
>x : any

function foo5c(x: A);
>foo5c : { (x: A): any; (x: PA): any; }
>x : A
>A : A

function foo5c(x: PA); // error
>foo5c : { (x: A): any; (x: PA): any; }
>x : PA
>PA : PA

function foo5c(x: any) { }
>foo5c : { (x: A): any; (x: PA): any; }
>x : any

function foo5d(x: A);
>foo5d : { (x: A): any; (x: PB): any; }
>x : A
>A : A

function foo5d(x: PB); // error
>foo5d : { (x: A): any; (x: PB): any; }
>x : PB
>PB : PB

function foo5d(x: any) { }
>foo5d : { (x: A): any; (x: PB): any; }
>x : any

function foo6(x: A);
>foo6 : { (x: A): any; (x: I): any; }
>x : A
>A : A

function foo6(x: I); // error
>foo6 : { (x: A): any; (x: I): any; }
>x : I
>I : I

function foo6(x: any) { }
>foo6 : { (x: A): any; (x: I): any; }
>x : any

function foo7(x: A);
>foo7 : { (x: A): any; (x: { [x: number]: string; }): any; }
>x : A
>A : A

function foo7(x: typeof a); // error
>foo7 : { (x: A): any; (x: { [x: number]: string; }): any; }
>x : { [x: number]: string; }
>a : { [x: number]: string; }

function foo7(x: any) { }
>foo7 : { (x: A): any; (x: { [x: number]: string; }): any; }
>x : any

function foo8(x: B);
>foo8 : { (x: B): any; (x: I): any; }
>x : B
>B : B

function foo8(x: I); // error
>foo8 : { (x: B): any; (x: I): any; }
>x : I
>I : I

function foo8(x: any) { }
>foo8 : { (x: B): any; (x: I): any; }
>x : any

function foo9(x: B);
>foo9 : { (x: B): any; (x: C<string>): any; }
>x : B
>B : B

function foo9(x: C<string>); // error
>foo9 : { (x: B): any; (x: C<string>): any; }
>x : C<string>
>C : C<T>

function foo9(x: any) { }
>foo9 : { (x: B): any; (x: C<string>): any; }
>x : any

function foo10(x: B);
>foo10 : { (x: B): any; (x: { [x: number]: string; }): any; }
>x : B
>B : B

function foo10(x: typeof a); // error
>foo10 : { (x: B): any; (x: { [x: number]: string; }): any; }
>x : { [x: number]: string; }
>a : { [x: number]: string; }

function foo10(x: any) { }
>foo10 : { (x: B): any; (x: { [x: number]: string; }): any; }
>x : any

function foo11(x: B);
>foo11 : { (x: B): any; (x: { [x: number]: string; }): any; }
>x : B
>B : B

function foo11(x: typeof b); // error
>foo11 : { (x: B): any; (x: { [x: number]: string; }): any; }
>x : { [x: number]: string; }
>b : { [x: number]: string; }

function foo11(x: any) { }
>foo11 : { (x: B): any; (x: { [x: number]: string; }): any; }
>x : any

function foo11b(x: B);
>foo11b : { (x: B): any; (x: PA): any; }
>x : B
>B : B

function foo11b(x: PA); // error
>foo11b : { (x: B): any; (x: PA): any; }
>x : PA
>PA : PA

function foo11b(x: any) { }
>foo11b : { (x: B): any; (x: PA): any; }
>x : any

function foo11c(x: B);
>foo11c : { (x: B): any; (x: PB): any; }
>x : B
>B : B

function foo11c(x: PB); // error
>foo11c : { (x: B): any; (x: PB): any; }
>x : PB
>PB : PB

function foo11c(x: any) { }
>foo11c : { (x: B): any; (x: PB): any; }
>x : any

function foo12(x: I);
>foo12 : { (x: I): any; (x: C<string>): any; }
>x : I
>I : I

function foo12(x: C<string>); // error
>foo12 : { (x: I): any; (x: C<string>): any; }
>x : C<string>
>C : C<T>

function foo12(x: any) { }
>foo12 : { (x: I): any; (x: C<string>): any; }
>x : any

function foo13(x: I);
>foo13 : { (x: I): any; (x: { [x: number]: string; }): any; }
>x : I
>I : I

function foo13(x: typeof a); // error
>foo13 : { (x: I): any; (x: { [x: number]: string; }): any; }
>x : { [x: number]: string; }
>a : { [x: number]: string; }

function foo13(x: any) { }
>foo13 : { (x: I): any; (x: { [x: number]: string; }): any; }
>x : any

function foo14(x: I);
>foo14 : { (x: I): any; (x: { [x: number]: string; }): any; }
>x : I
>I : I

function foo14(x: typeof b); // error
>foo14 : { (x: I): any; (x: { [x: number]: string; }): any; }
>x : { [x: number]: string; }
>b : { [x: number]: string; }

function foo14(x: any) { }
>foo14 : { (x: I): any; (x: { [x: number]: string; }): any; }
>x : any

function foo15(x: I);
>foo15 : { (x: I): any; (x: PA): any; }
>x : I
>I : I

function foo15(x: PA); // error
>foo15 : { (x: I): any; (x: PA): any; }
>x : PA
>PA : PA

function foo15(x: any) { }
>foo15 : { (x: I): any; (x: PA): any; }
>x : any

function foo16(x: I);
>foo16 : { (x: I): any; (x: PB): any; }
>x : I
>I : I

function foo16(x: PB); // error
>foo16 : { (x: I): any; (x: PB): any; }
>x : PB
>PB : PB

function foo16(x: any) { }
>foo16 : { (x: I): any; (x: PB): any; }
>x : any


<|MERGE_RESOLUTION|>--- conflicted
+++ resolved
@@ -1,383 +1,379 @@
-=== tests/cases/conformance/types/typeRelationships/typeAndMemberIdentity/objectTypesIdentityWithNumericIndexers1.ts ===
-// object types are identical structurally
-
-class A {
->A : A
-
-    [x: number]: string;
->x : number
-}
-
-class B {
->B : B
-
-    [x: number]: string;
->x : number
-}
-
-class C<T> {
->C : C<T>
->T : T
-
-    [x: number]: T;
->x : number
->T : T
-}
-
-interface I {
->I : I
-
-    [x: number]: string;
->x : number
-}
-
-class PA extends A {
->PA : PA
->A : A
-}
-
-class PB extends B {
->PB : PB
->B : B
-}
-
-var a: {
->a : { [x: number]: string; }
-
-    [x: number]: string;
->x : number
-}
-var b: { [x: number]: string; } = { foo: '' };
->b : { [x: number]: string; }
->x : number
-<<<<<<< HEAD
->{ foo: '' } : { [x: number]: string; foo: string; }
-=======
->{ foo: '' } : { foo: string; }
->>>>>>> 906ce18b
->foo : string
->'' : string
-
-function foo1(x: A);
->foo1 : { (x: A): any; (x: A): any; }
->x : A
->A : A
-
-function foo1(x: A); // error
->foo1 : { (x: A): any; (x: A): any; }
->x : A
->A : A
-
-function foo1(x: any) { }
->foo1 : { (x: A): any; (x: A): any; }
->x : any
-
-function foo1b(x: B);
->foo1b : { (x: B): any; (x: B): any; }
->x : B
->B : B
-
-function foo1b(x: B); // error
->foo1b : { (x: B): any; (x: B): any; }
->x : B
->B : B
-
-function foo1b(x: any) { }
->foo1b : { (x: B): any; (x: B): any; }
->x : any
-
-function foo1c(x: C<string>);
->foo1c : { (x: C<string>): any; (x: C<string>): any; }
->x : C<string>
->C : C<T>
-
-function foo1c(x: C<string>); // error
->foo1c : { (x: C<string>): any; (x: C<string>): any; }
->x : C<string>
->C : C<T>
-
-function foo1c(x: any) { }
->foo1c : { (x: C<string>): any; (x: C<string>): any; }
->x : any
-
-function foo2(x: I);
->foo2 : { (x: I): any; (x: I): any; }
->x : I
->I : I
-
-function foo2(x: I); // error
->foo2 : { (x: I): any; (x: I): any; }
->x : I
->I : I
-
-function foo2(x: any) { }
->foo2 : { (x: I): any; (x: I): any; }
->x : any
-
-function foo3(x: typeof a);
->foo3 : { (x: { [x: number]: string; }): any; (x: { [x: number]: string; }): any; }
->x : { [x: number]: string; }
->a : { [x: number]: string; }
-
-function foo3(x: typeof a); // error
->foo3 : { (x: { [x: number]: string; }): any; (x: { [x: number]: string; }): any; }
->x : { [x: number]: string; }
->a : { [x: number]: string; }
-
-function foo3(x: any) { }
->foo3 : { (x: { [x: number]: string; }): any; (x: { [x: number]: string; }): any; }
->x : any
-
-function foo4(x: typeof b);
->foo4 : { (x: { [x: number]: string; }): any; (x: { [x: number]: string; }): any; }
->x : { [x: number]: string; }
->b : { [x: number]: string; }
-
-function foo4(x: typeof b); // error
->foo4 : { (x: { [x: number]: string; }): any; (x: { [x: number]: string; }): any; }
->x : { [x: number]: string; }
->b : { [x: number]: string; }
-
-function foo4(x: any) { }
->foo4 : { (x: { [x: number]: string; }): any; (x: { [x: number]: string; }): any; }
->x : any
-
-function foo5(x: A);
->foo5 : { (x: A): any; (x: B): any; }
->x : A
->A : A
-
-function foo5(x: B); // error
->foo5 : { (x: A): any; (x: B): any; }
->x : B
->B : B
-
-function foo5(x: any) { }
->foo5 : { (x: A): any; (x: B): any; }
->x : any
-
-function foo5b(x: A);
->foo5b : { (x: A): any; (x: C<string>): any; }
->x : A
->A : A
-
-function foo5b(x: C<string>); // error
->foo5b : { (x: A): any; (x: C<string>): any; }
->x : C<string>
->C : C<T>
-
-function foo5b(x: any) { }
->foo5b : { (x: A): any; (x: C<string>): any; }
->x : any
-
-function foo5c(x: A);
->foo5c : { (x: A): any; (x: PA): any; }
->x : A
->A : A
-
-function foo5c(x: PA); // error
->foo5c : { (x: A): any; (x: PA): any; }
->x : PA
->PA : PA
-
-function foo5c(x: any) { }
->foo5c : { (x: A): any; (x: PA): any; }
->x : any
-
-function foo5d(x: A);
->foo5d : { (x: A): any; (x: PB): any; }
->x : A
->A : A
-
-function foo5d(x: PB); // error
->foo5d : { (x: A): any; (x: PB): any; }
->x : PB
->PB : PB
-
-function foo5d(x: any) { }
->foo5d : { (x: A): any; (x: PB): any; }
->x : any
-
-function foo6(x: A);
->foo6 : { (x: A): any; (x: I): any; }
->x : A
->A : A
-
-function foo6(x: I); // error
->foo6 : { (x: A): any; (x: I): any; }
->x : I
->I : I
-
-function foo6(x: any) { }
->foo6 : { (x: A): any; (x: I): any; }
->x : any
-
-function foo7(x: A);
->foo7 : { (x: A): any; (x: { [x: number]: string; }): any; }
->x : A
->A : A
-
-function foo7(x: typeof a); // error
->foo7 : { (x: A): any; (x: { [x: number]: string; }): any; }
->x : { [x: number]: string; }
->a : { [x: number]: string; }
-
-function foo7(x: any) { }
->foo7 : { (x: A): any; (x: { [x: number]: string; }): any; }
->x : any
-
-function foo8(x: B);
->foo8 : { (x: B): any; (x: I): any; }
->x : B
->B : B
-
-function foo8(x: I); // error
->foo8 : { (x: B): any; (x: I): any; }
->x : I
->I : I
-
-function foo8(x: any) { }
->foo8 : { (x: B): any; (x: I): any; }
->x : any
-
-function foo9(x: B);
->foo9 : { (x: B): any; (x: C<string>): any; }
->x : B
->B : B
-
-function foo9(x: C<string>); // error
->foo9 : { (x: B): any; (x: C<string>): any; }
->x : C<string>
->C : C<T>
-
-function foo9(x: any) { }
->foo9 : { (x: B): any; (x: C<string>): any; }
->x : any
-
-function foo10(x: B);
->foo10 : { (x: B): any; (x: { [x: number]: string; }): any; }
->x : B
->B : B
-
-function foo10(x: typeof a); // error
->foo10 : { (x: B): any; (x: { [x: number]: string; }): any; }
->x : { [x: number]: string; }
->a : { [x: number]: string; }
-
-function foo10(x: any) { }
->foo10 : { (x: B): any; (x: { [x: number]: string; }): any; }
->x : any
-
-function foo11(x: B);
->foo11 : { (x: B): any; (x: { [x: number]: string; }): any; }
->x : B
->B : B
-
-function foo11(x: typeof b); // error
->foo11 : { (x: B): any; (x: { [x: number]: string; }): any; }
->x : { [x: number]: string; }
->b : { [x: number]: string; }
-
-function foo11(x: any) { }
->foo11 : { (x: B): any; (x: { [x: number]: string; }): any; }
->x : any
-
-function foo11b(x: B);
->foo11b : { (x: B): any; (x: PA): any; }
->x : B
->B : B
-
-function foo11b(x: PA); // error
->foo11b : { (x: B): any; (x: PA): any; }
->x : PA
->PA : PA
-
-function foo11b(x: any) { }
->foo11b : { (x: B): any; (x: PA): any; }
->x : any
-
-function foo11c(x: B);
->foo11c : { (x: B): any; (x: PB): any; }
->x : B
->B : B
-
-function foo11c(x: PB); // error
->foo11c : { (x: B): any; (x: PB): any; }
->x : PB
->PB : PB
-
-function foo11c(x: any) { }
->foo11c : { (x: B): any; (x: PB): any; }
->x : any
-
-function foo12(x: I);
->foo12 : { (x: I): any; (x: C<string>): any; }
->x : I
->I : I
-
-function foo12(x: C<string>); // error
->foo12 : { (x: I): any; (x: C<string>): any; }
->x : C<string>
->C : C<T>
-
-function foo12(x: any) { }
->foo12 : { (x: I): any; (x: C<string>): any; }
->x : any
-
-function foo13(x: I);
->foo13 : { (x: I): any; (x: { [x: number]: string; }): any; }
->x : I
->I : I
-
-function foo13(x: typeof a); // error
->foo13 : { (x: I): any; (x: { [x: number]: string; }): any; }
->x : { [x: number]: string; }
->a : { [x: number]: string; }
-
-function foo13(x: any) { }
->foo13 : { (x: I): any; (x: { [x: number]: string; }): any; }
->x : any
-
-function foo14(x: I);
->foo14 : { (x: I): any; (x: { [x: number]: string; }): any; }
->x : I
->I : I
-
-function foo14(x: typeof b); // error
->foo14 : { (x: I): any; (x: { [x: number]: string; }): any; }
->x : { [x: number]: string; }
->b : { [x: number]: string; }
-
-function foo14(x: any) { }
->foo14 : { (x: I): any; (x: { [x: number]: string; }): any; }
->x : any
-
-function foo15(x: I);
->foo15 : { (x: I): any; (x: PA): any; }
->x : I
->I : I
-
-function foo15(x: PA); // error
->foo15 : { (x: I): any; (x: PA): any; }
->x : PA
->PA : PA
-
-function foo15(x: any) { }
->foo15 : { (x: I): any; (x: PA): any; }
->x : any
-
-function foo16(x: I);
->foo16 : { (x: I): any; (x: PB): any; }
->x : I
->I : I
-
-function foo16(x: PB); // error
->foo16 : { (x: I): any; (x: PB): any; }
->x : PB
->PB : PB
-
-function foo16(x: any) { }
->foo16 : { (x: I): any; (x: PB): any; }
->x : any
-
-
+=== tests/cases/conformance/types/typeRelationships/typeAndMemberIdentity/objectTypesIdentityWithNumericIndexers1.ts ===
+// object types are identical structurally
+
+class A {
+>A : A
+
+    [x: number]: string;
+>x : number
+}
+
+class B {
+>B : B
+
+    [x: number]: string;
+>x : number
+}
+
+class C<T> {
+>C : C<T>
+>T : T
+
+    [x: number]: T;
+>x : number
+>T : T
+}
+
+interface I {
+>I : I
+
+    [x: number]: string;
+>x : number
+}
+
+class PA extends A {
+>PA : PA
+>A : A
+}
+
+class PB extends B {
+>PB : PB
+>B : B
+}
+
+var a: {
+>a : { [x: number]: string; }
+
+    [x: number]: string;
+>x : number
+}
+var b: { [x: number]: string; } = { foo: '' };
+>b : { [x: number]: string; }
+>x : number
+>{ foo: '' } : { foo: string; }
+>foo : string
+>'' : string
+
+function foo1(x: A);
+>foo1 : { (x: A): any; (x: A): any; }
+>x : A
+>A : A
+
+function foo1(x: A); // error
+>foo1 : { (x: A): any; (x: A): any; }
+>x : A
+>A : A
+
+function foo1(x: any) { }
+>foo1 : { (x: A): any; (x: A): any; }
+>x : any
+
+function foo1b(x: B);
+>foo1b : { (x: B): any; (x: B): any; }
+>x : B
+>B : B
+
+function foo1b(x: B); // error
+>foo1b : { (x: B): any; (x: B): any; }
+>x : B
+>B : B
+
+function foo1b(x: any) { }
+>foo1b : { (x: B): any; (x: B): any; }
+>x : any
+
+function foo1c(x: C<string>);
+>foo1c : { (x: C<string>): any; (x: C<string>): any; }
+>x : C<string>
+>C : C<T>
+
+function foo1c(x: C<string>); // error
+>foo1c : { (x: C<string>): any; (x: C<string>): any; }
+>x : C<string>
+>C : C<T>
+
+function foo1c(x: any) { }
+>foo1c : { (x: C<string>): any; (x: C<string>): any; }
+>x : any
+
+function foo2(x: I);
+>foo2 : { (x: I): any; (x: I): any; }
+>x : I
+>I : I
+
+function foo2(x: I); // error
+>foo2 : { (x: I): any; (x: I): any; }
+>x : I
+>I : I
+
+function foo2(x: any) { }
+>foo2 : { (x: I): any; (x: I): any; }
+>x : any
+
+function foo3(x: typeof a);
+>foo3 : { (x: { [x: number]: string; }): any; (x: { [x: number]: string; }): any; }
+>x : { [x: number]: string; }
+>a : { [x: number]: string; }
+
+function foo3(x: typeof a); // error
+>foo3 : { (x: { [x: number]: string; }): any; (x: { [x: number]: string; }): any; }
+>x : { [x: number]: string; }
+>a : { [x: number]: string; }
+
+function foo3(x: any) { }
+>foo3 : { (x: { [x: number]: string; }): any; (x: { [x: number]: string; }): any; }
+>x : any
+
+function foo4(x: typeof b);
+>foo4 : { (x: { [x: number]: string; }): any; (x: { [x: number]: string; }): any; }
+>x : { [x: number]: string; }
+>b : { [x: number]: string; }
+
+function foo4(x: typeof b); // error
+>foo4 : { (x: { [x: number]: string; }): any; (x: { [x: number]: string; }): any; }
+>x : { [x: number]: string; }
+>b : { [x: number]: string; }
+
+function foo4(x: any) { }
+>foo4 : { (x: { [x: number]: string; }): any; (x: { [x: number]: string; }): any; }
+>x : any
+
+function foo5(x: A);
+>foo5 : { (x: A): any; (x: B): any; }
+>x : A
+>A : A
+
+function foo5(x: B); // error
+>foo5 : { (x: A): any; (x: B): any; }
+>x : B
+>B : B
+
+function foo5(x: any) { }
+>foo5 : { (x: A): any; (x: B): any; }
+>x : any
+
+function foo5b(x: A);
+>foo5b : { (x: A): any; (x: C<string>): any; }
+>x : A
+>A : A
+
+function foo5b(x: C<string>); // error
+>foo5b : { (x: A): any; (x: C<string>): any; }
+>x : C<string>
+>C : C<T>
+
+function foo5b(x: any) { }
+>foo5b : { (x: A): any; (x: C<string>): any; }
+>x : any
+
+function foo5c(x: A);
+>foo5c : { (x: A): any; (x: PA): any; }
+>x : A
+>A : A
+
+function foo5c(x: PA); // error
+>foo5c : { (x: A): any; (x: PA): any; }
+>x : PA
+>PA : PA
+
+function foo5c(x: any) { }
+>foo5c : { (x: A): any; (x: PA): any; }
+>x : any
+
+function foo5d(x: A);
+>foo5d : { (x: A): any; (x: PB): any; }
+>x : A
+>A : A
+
+function foo5d(x: PB); // error
+>foo5d : { (x: A): any; (x: PB): any; }
+>x : PB
+>PB : PB
+
+function foo5d(x: any) { }
+>foo5d : { (x: A): any; (x: PB): any; }
+>x : any
+
+function foo6(x: A);
+>foo6 : { (x: A): any; (x: I): any; }
+>x : A
+>A : A
+
+function foo6(x: I); // error
+>foo6 : { (x: A): any; (x: I): any; }
+>x : I
+>I : I
+
+function foo6(x: any) { }
+>foo6 : { (x: A): any; (x: I): any; }
+>x : any
+
+function foo7(x: A);
+>foo7 : { (x: A): any; (x: { [x: number]: string; }): any; }
+>x : A
+>A : A
+
+function foo7(x: typeof a); // error
+>foo7 : { (x: A): any; (x: { [x: number]: string; }): any; }
+>x : { [x: number]: string; }
+>a : { [x: number]: string; }
+
+function foo7(x: any) { }
+>foo7 : { (x: A): any; (x: { [x: number]: string; }): any; }
+>x : any
+
+function foo8(x: B);
+>foo8 : { (x: B): any; (x: I): any; }
+>x : B
+>B : B
+
+function foo8(x: I); // error
+>foo8 : { (x: B): any; (x: I): any; }
+>x : I
+>I : I
+
+function foo8(x: any) { }
+>foo8 : { (x: B): any; (x: I): any; }
+>x : any
+
+function foo9(x: B);
+>foo9 : { (x: B): any; (x: C<string>): any; }
+>x : B
+>B : B
+
+function foo9(x: C<string>); // error
+>foo9 : { (x: B): any; (x: C<string>): any; }
+>x : C<string>
+>C : C<T>
+
+function foo9(x: any) { }
+>foo9 : { (x: B): any; (x: C<string>): any; }
+>x : any
+
+function foo10(x: B);
+>foo10 : { (x: B): any; (x: { [x: number]: string; }): any; }
+>x : B
+>B : B
+
+function foo10(x: typeof a); // error
+>foo10 : { (x: B): any; (x: { [x: number]: string; }): any; }
+>x : { [x: number]: string; }
+>a : { [x: number]: string; }
+
+function foo10(x: any) { }
+>foo10 : { (x: B): any; (x: { [x: number]: string; }): any; }
+>x : any
+
+function foo11(x: B);
+>foo11 : { (x: B): any; (x: { [x: number]: string; }): any; }
+>x : B
+>B : B
+
+function foo11(x: typeof b); // error
+>foo11 : { (x: B): any; (x: { [x: number]: string; }): any; }
+>x : { [x: number]: string; }
+>b : { [x: number]: string; }
+
+function foo11(x: any) { }
+>foo11 : { (x: B): any; (x: { [x: number]: string; }): any; }
+>x : any
+
+function foo11b(x: B);
+>foo11b : { (x: B): any; (x: PA): any; }
+>x : B
+>B : B
+
+function foo11b(x: PA); // error
+>foo11b : { (x: B): any; (x: PA): any; }
+>x : PA
+>PA : PA
+
+function foo11b(x: any) { }
+>foo11b : { (x: B): any; (x: PA): any; }
+>x : any
+
+function foo11c(x: B);
+>foo11c : { (x: B): any; (x: PB): any; }
+>x : B
+>B : B
+
+function foo11c(x: PB); // error
+>foo11c : { (x: B): any; (x: PB): any; }
+>x : PB
+>PB : PB
+
+function foo11c(x: any) { }
+>foo11c : { (x: B): any; (x: PB): any; }
+>x : any
+
+function foo12(x: I);
+>foo12 : { (x: I): any; (x: C<string>): any; }
+>x : I
+>I : I
+
+function foo12(x: C<string>); // error
+>foo12 : { (x: I): any; (x: C<string>): any; }
+>x : C<string>
+>C : C<T>
+
+function foo12(x: any) { }
+>foo12 : { (x: I): any; (x: C<string>): any; }
+>x : any
+
+function foo13(x: I);
+>foo13 : { (x: I): any; (x: { [x: number]: string; }): any; }
+>x : I
+>I : I
+
+function foo13(x: typeof a); // error
+>foo13 : { (x: I): any; (x: { [x: number]: string; }): any; }
+>x : { [x: number]: string; }
+>a : { [x: number]: string; }
+
+function foo13(x: any) { }
+>foo13 : { (x: I): any; (x: { [x: number]: string; }): any; }
+>x : any
+
+function foo14(x: I);
+>foo14 : { (x: I): any; (x: { [x: number]: string; }): any; }
+>x : I
+>I : I
+
+function foo14(x: typeof b); // error
+>foo14 : { (x: I): any; (x: { [x: number]: string; }): any; }
+>x : { [x: number]: string; }
+>b : { [x: number]: string; }
+
+function foo14(x: any) { }
+>foo14 : { (x: I): any; (x: { [x: number]: string; }): any; }
+>x : any
+
+function foo15(x: I);
+>foo15 : { (x: I): any; (x: PA): any; }
+>x : I
+>I : I
+
+function foo15(x: PA); // error
+>foo15 : { (x: I): any; (x: PA): any; }
+>x : PA
+>PA : PA
+
+function foo15(x: any) { }
+>foo15 : { (x: I): any; (x: PA): any; }
+>x : any
+
+function foo16(x: I);
+>foo16 : { (x: I): any; (x: PB): any; }
+>x : I
+>I : I
+
+function foo16(x: PB); // error
+>foo16 : { (x: I): any; (x: PB): any; }
+>x : PB
+>PB : PB
+
+function foo16(x: any) { }
+>foo16 : { (x: I): any; (x: PB): any; }
+>x : any
+
+