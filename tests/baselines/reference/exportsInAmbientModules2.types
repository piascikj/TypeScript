--- conflicted
+++ resolved
@@ -1,19 +1,10 @@
-=== tests/cases/compiler/external.d.ts ===
-export default class C {}
->C : C
-
-=== tests/cases/compiler/main.ts ===
-<<<<<<< HEAD
-
-declare module "M" {
->"M" : typeof "M"
-
-    export * from "external"
-}
-
-=======
-declare module "M" {
-No type information for this code.    export * from "external"
-No type information for this code.}
-No type information for this code.
->>>>>>> 6f568b3f
+=== tests/cases/compiler/external.d.ts ===
+export default class C {}
+>C : C
+
+=== tests/cases/compiler/main.ts ===
+declare module "M" {
+>"M" : typeof "M"
+
+    export * from "external"
+}