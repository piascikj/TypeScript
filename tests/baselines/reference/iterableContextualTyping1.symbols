=== tests/cases/conformance/expressions/contextualTyping/iterableContextualTyping1.ts ===
var iter: Iterable<(x: string) => number> = [s => s.length];
>iter : Symbol(iter, Decl(iterableContextualTyping1.ts, 0, 3))
<<<<<<< HEAD
>Iterable : Symbol(Iterable, Decl(lib.d.ts, 1675, 1))
=======
>Iterable : Symbol(Iterable, Decl(lib.d.ts, 1668, 1))
>>>>>>> 4fd3bcff
>x : Symbol(x, Decl(iterableContextualTyping1.ts, 0, 20))
>s : Symbol(s, Decl(iterableContextualTyping1.ts, 0, 45))
>s.length : Symbol(String.length, Decl(lib.d.ts, 414, 19))
>s : Symbol(s, Decl(iterableContextualTyping1.ts, 0, 45))
>length : Symbol(String.length, Decl(lib.d.ts, 414, 19))

<|MERGE_RESOLUTION|>--- conflicted
+++ resolved
@@ -1,14 +1,10 @@
-=== tests/cases/conformance/expressions/contextualTyping/iterableContextualTyping1.ts ===
-var iter: Iterable<(x: string) => number> = [s => s.length];
->iter : Symbol(iter, Decl(iterableContextualTyping1.ts, 0, 3))
-<<<<<<< HEAD
->Iterable : Symbol(Iterable, Decl(lib.d.ts, 1675, 1))
-=======
->Iterable : Symbol(Iterable, Decl(lib.d.ts, 1668, 1))
->>>>>>> 4fd3bcff
->x : Symbol(x, Decl(iterableContextualTyping1.ts, 0, 20))
->s : Symbol(s, Decl(iterableContextualTyping1.ts, 0, 45))
->s.length : Symbol(String.length, Decl(lib.d.ts, 414, 19))
->s : Symbol(s, Decl(iterableContextualTyping1.ts, 0, 45))
->length : Symbol(String.length, Decl(lib.d.ts, 414, 19))
-
+=== tests/cases/conformance/expressions/contextualTyping/iterableContextualTyping1.ts ===
+var iter: Iterable<(x: string) => number> = [s => s.length];
+>iter : Symbol(iter, Decl(iterableContextualTyping1.ts, 0, 3))
+>Iterable : Symbol(Iterable, Decl(lib.d.ts, 1680, 1))
+>x : Symbol(x, Decl(iterableContextualTyping1.ts, 0, 20))
+>s : Symbol(s, Decl(iterableContextualTyping1.ts, 0, 45))
+>s.length : Symbol(String.length, Decl(lib.d.ts, 414, 19))
+>s : Symbol(s, Decl(iterableContextualTyping1.ts, 0, 45))
+>length : Symbol(String.length, Decl(lib.d.ts, 414, 19))
+