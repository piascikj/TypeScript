--- conflicted
+++ resolved
@@ -1,21 +1,17 @@
-=== tests/cases/compiler/objectLiteralIndexerNoImplicitAny.ts ===
-interface I {
->I : I
-
-    [s: string]: any;
->s : string
-}
-
-var x: I = {
->x : I
->I : I
-<<<<<<< HEAD
->{    p: null} : { [x: string]: any; p: any; }
-=======
->{    p: null} : { p: null; }
->>>>>>> 906ce18b
-
-    p: null
->p : any
->null : any
-}
+=== tests/cases/compiler/objectLiteralIndexerNoImplicitAny.ts ===
+interface I {
+>I : I
+
+    [s: string]: any;
+>s : string
+}
+
+var x: I = {
+>x : I
+>I : I
+>{    p: null} : { p: null; }
+
+    p: null
+>p : null
+>null : null
+}