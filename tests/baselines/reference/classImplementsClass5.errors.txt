--- conflicted
+++ resolved
@@ -1,49 +1,35 @@
-tests/cases/compiler/classImplementsClass5.ts(5,7): error TS2421: Class 'C' incorrectly implements interface 'A':
-  Private property 'x' cannot be reimplemented.
-tests/cases/compiler/classImplementsClass5.ts(16,1): error TS2322: Type 'C2' is not assignable to type 'C':
-  Private property 'x' cannot be reimplemented.
-tests/cases/compiler/classImplementsClass5.ts(17,1): error TS2322: Type 'C' is not assignable to type 'C2':
-  Private property 'x' cannot be reimplemented.
-
-
-==== tests/cases/compiler/classImplementsClass5.ts (3 errors) ====
-    class A {
-        private x = 1;
-        foo(): number { return 1; }
-    }
-    class C implements A {
-          ~
-<<<<<<< HEAD
-!!! Class 'C' incorrectly implements interface 'A':
-!!!   Types have separate declarations of a private property 'x'.
-=======
-!!! error TS2421: Class 'C' incorrectly implements interface 'A':
-!!! error TS2421:   Private property 'x' cannot be reimplemented.
->>>>>>> d867cecf
-        private x = 1;
-        foo() {
-            return 1;
-        }
-    }
-    
-    class C2 extends A {}
-    
-    var c: C;
-    var c2: C2;
-    c = c2;
-    ~
-<<<<<<< HEAD
-!!! Type 'C2' is not assignable to type 'C':
-!!!   Types have separate declarations of a private property 'x'.
-    c2 = c;
-    ~~
-!!! Type 'C' is not assignable to type 'C2':
-!!!   Types have separate declarations of a private property 'x'.
-=======
-!!! error TS2322: Type 'C2' is not assignable to type 'C':
-!!! error TS2322:   Private property 'x' cannot be reimplemented.
-    c2 = c;
-    ~~
-!!! error TS2322: Type 'C' is not assignable to type 'C2':
-!!! error TS2322:   Private property 'x' cannot be reimplemented.
->>>>>>> d867cecf
+tests/cases/compiler/classImplementsClass5.ts(5,7): error TS2421: Class 'C' incorrectly implements interface 'A':
+  Types have separate declarations of a private property 'x'.
+tests/cases/compiler/classImplementsClass5.ts(16,1): error TS2322: Type 'C2' is not assignable to type 'C':
+  Types have separate declarations of a private property 'x'.
+tests/cases/compiler/classImplementsClass5.ts(17,1): error TS2322: Type 'C' is not assignable to type 'C2':
+  Types have separate declarations of a private property 'x'.
+
+
+==== tests/cases/compiler/classImplementsClass5.ts (3 errors) ====
+    class A {
+        private x = 1;
+        foo(): number { return 1; }
+    }
+    class C implements A {
+          ~
+!!! error TS2421: Class 'C' incorrectly implements interface 'A':
+!!! error TS2421:   Types have separate declarations of a private property 'x'.
+        private x = 1;
+        foo() {
+            return 1;
+        }
+    }
+    
+    class C2 extends A {}
+    
+    var c: C;
+    var c2: C2;
+    c = c2;
+    ~
+!!! error TS2322: Type 'C2' is not assignable to type 'C':
+!!! error TS2322:   Types have separate declarations of a private property 'x'.
+    c2 = c;
+    ~~
+!!! error TS2322: Type 'C' is not assignable to type 'C2':
+!!! error TS2322:   Types have separate declarations of a private property 'x'.