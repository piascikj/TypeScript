/// <reference path="checker.ts"/>
/// <reference path="transformer.ts" />
/// <reference path="declarationEmitter.ts"/>
/// <reference path="sourcemap.ts"/>
/// <reference path="comments.ts" />

/* @internal */
namespace ts {
    // Flags enum to track count of temp variables and a few dedicated names
    const enum TempFlags {
        Auto      = 0x00000000,  // No preferred name
        CountMask = 0x0FFFFFFF,  // Temp variable counter
        _i        = 0x10000000,  // Use/preference flag for '_i'
    }

    // targetSourceFile is when users only want one file in entire project to be emitted. This is used in compileOnSave feature
    export function emitFiles(resolver: EmitResolver, host: EmitHost, targetSourceFile: SourceFile): EmitResult {
        const delimiters = createDelimiterMap();
        const brackets = createBracketsMap();

        // emit output for the __extends helper function
        const extendsHelper = `
var __extends = (this && this.__extends) || function (d, b) {
    for (var p in b) if (b.hasOwnProperty(p)) d[p] = b[p];
    function __() { this.constructor = d; }
    d.prototype = b === null ? Object.create(b) : (__.prototype = b.prototype, new __());
};`;

        // Emit output for the __assign helper function.
        // This is typically used for JSX spread attributes,
        // and can be used for object literal spread properties.
        const assignHelper = `
var __assign = (this && this.__assign) || Object.assign || function(t) {
    for (var s, i = 1, n = arguments.length; i < n; i++) {
        s = arguments[i];
        for (var p in s) if (Object.prototype.hasOwnProperty.call(s, p))
            t[p] = s[p];
    }
    return t;
};`;

        // emit output for the __decorate helper function
        const decorateHelper = `
var __decorate = (this && this.__decorate) || function (decorators, target, key, desc) {
    var c = arguments.length, r = c < 3 ? target : desc === null ? desc = Object.getOwnPropertyDescriptor(target, key) : desc, d;
    if (typeof Reflect === "object" && typeof Reflect.decorate === "function") r = Reflect.decorate(decorators, target, key, desc);
    else for (var i = decorators.length - 1; i >= 0; i--) if (d = decorators[i]) r = (c < 3 ? d(r) : c > 3 ? d(target, key, r) : d(target, key)) || r;
    return c > 3 && r && Object.defineProperty(target, key, r), r;
};`;

        // emit output for the __metadata helper function
        const metadataHelper = `
var __metadata = (this && this.__metadata) || function (k, v) {
    if (typeof Reflect === "object" && typeof Reflect.metadata === "function") return Reflect.metadata(k, v);
};`;

        // emit output for the __param helper function
        const paramHelper = `
var __param = (this && this.__param) || function (paramIndex, decorator) {
    return function (target, key) { decorator(target, key, paramIndex); }
};`;

        // emit output for the __awaiter helper function
        const awaiterHelper = `
var __awaiter = (this && this.__awaiter) || function (thisArg, _arguments, P, generator) {
    return new (P || (P = Promise))(function (resolve, reject) {
        function fulfilled(value) { try { step(generator.next(value)); } catch (e) { reject(e); } }
        function rejected(value) { try { step(generator.throw(value)); } catch (e) { reject(e); } }
        function step(result) { result.done ? resolve(result.value) : new P(function (resolve) { resolve(result.value); }).then(fulfilled, rejected); }
        step((generator = generator.apply(thisArg, _arguments)).next());
    });
};`;

        // The __generator helper is used by down-level transformations to emulate the runtime
        // semantics of an ES2015 generator function. When called, this helper returns an
        // object that implements the Iterator protocol, in that it has `next`, `return`, and
        // `throw` methods that step through the generator when invoked.
        //
        // parameters:
        //  thisArg  The value to use as the `this` binding for the transformed generator body.
        //  body     A function that acts as the transformed generator body.
        //
        // variables:
        //  _       Persistent state for the generator that is shared between the helper and the
        //          generator body. The state object has the following members:
        //            sent() - A method that returns or throws the current completion value.
        //            label  - The next point at which to resume evaluation of the generator body.
        //            trys   - A stack of protected regions (try/catch/finally blocks).
        //            ops    - A stack of pending instructions when inside of a finally block.
        //  f       A value indicating whether the generator is executing.
        //  y       An iterator to delegate for a yield*.
        //  t       A temporary variable that holds one of the following values (note that these
        //          cases do not overlap):
        //          - The completion value when resuming from a `yield` or `yield*`.
        //          - The error value for a catch block.
        //          - The current protected region (array of try/catch/finally/end labels).
        //          - The verb (`next`, `throw`, or `return` method) to delegate to the expression
        //            of a `yield*`.
        //          - The result of evaluating the verb delegated to the expression of a `yield*`.
        //
        // functions:
        //  verb(n)     Creates a bound callback to the `step` function for opcode `n`.
        //  step(op)    Evaluates opcodes in a generator body until execution is suspended or
        //              completed.
        //
        // The __generator helper understands a limited set of instructions:
        //  0: next(value?)     - Start or resume the generator with the specified value.
        //  1: throw(error)     - Resume the generator with an exception. If the generator is
        //                        suspended inside of one or more protected regions, evaluates
        //                        any intervening finally blocks between the current label and
        //                        the nearest catch block or function boundary. If uncaught, the
        //                        exception is thrown to the caller.
        //  2: return(value?)   - Resume the generator as if with a return. If the generator is
        //                        suspended inside of one or more protected regions, evaluates any
        //                        intervening finally blocks.
        //  3: break(label)     - Jump to the specified label. If the label is outside of the
        //                        current protected region, evaluates any intervening finally
        //                        blocks.
        //  4: yield(value?)    - Yield execution to the caller with an optional value. When
        //                        resumed, the generator will continue at the next label.
        //  5: yield*(value)    - Delegates evaluation to the supplied iterator. When
        //                        delegation completes, the generator will continue at the next
        //                        label.
        //  6: catch(error)     - Handles an exception thrown from within the generator body. If
        //                        the current label is inside of one or more protected regions,
        //                        evaluates any intervening finally blocks between the current
        //                        label and the nearest catch block or function boundary. If
        //                        uncaught, the exception is thrown to the caller.
        //  7: endfinally       - Ends a finally block, resuming the last instruction prior to
        //                        entering a finally block.
        //
        // For examples of how these are used, see the comments in ./transformers/generators.ts
        const generatorHelper = `
var __generator = (this && this.__generator) || function (thisArg, body) {
    var _ = { label: 0, sent: function() { if (t[0] & 1) throw t[1]; return t[1]; }, trys: [], ops: [] }, f, y, t;
    return { next: verb(0), "throw": verb(1), "return": verb(2) };
    function verb(n) { return function (v) { return step([n, v]); }; }
    function step(op) {
        if (f) throw new TypeError("Generator is already executing.");
        while (_) try {
            if (f = 1, y && (t = y[op[0] & 2 ? "return" : op[0] ? "throw" : "next"]) && !(t = t.call(y, op[1])).done) return t;
            if (y = 0, t) op = [0, t.value];
            switch (op[0]) {
                case 0: case 1: t = op; break;
                case 4: _.label++; return { value: op[1], done: false };
                case 5: _.label++; y = op[1]; op = [0]; continue;
                case 7: op = _.ops.pop(); _.trys.pop(); continue;
                default:
                    if (!(t = _.trys, t = t.length > 0 && t[t.length - 1]) && (op[0] === 6 || op[0] === 2)) { _ = 0; continue; }
                    if (op[0] === 3 && (!t || (op[1] > t[0] && op[1] < t[3]))) { _.label = op[1]; break; }
                    if (op[0] === 6 && _.label < t[1]) { _.label = t[1]; t = op; break; }
                    if (t && _.label < t[2]) { _.label = t[2]; _.ops.push(op); break; }
                    if (t[2]) _.ops.pop();
                    _.trys.pop(); continue;
            }
            op = body.call(thisArg, _);
        } catch (e) { op = [6, e]; y = 0; } finally { f = t = 0; }
        if (op[0] & 5) throw op[1]; return { value: op[0] ? op[1] : void 0, done: true };
    }
};`;

        // emit output for the __export helper function
        const exportStarHelper = `
function __export(m) {
    for (var p in m) if (!exports.hasOwnProperty(p)) exports[p] = m[p];
}`;

        // emit output for the UMD helper function.
        const umdHelper = `
(function (dependencies, factory) {
    if (typeof module === 'object' && typeof module.exports === 'object') {
        var v = factory(require, exports); if (v !== undefined) module.exports = v;
    }
    else if (typeof define === 'function' && define.amd) {
        define(dependencies, factory);
    }
})`;

        const superHelper = `
const _super = name => super[name];`;

        const advancedSuperHelper = `
const _super = (function (geti, seti) {
    const cache = Object.create(null);
    return name => cache[name] || (cache[name] = { get value() { return geti(name); }, set value(v) { seti(name, v); } });
})(name => super[name], (name, value) => super[name] = value);`;

        const compilerOptions = host.getCompilerOptions();
        const languageVersion = getEmitScriptTarget(compilerOptions);
        const moduleKind = getEmitModuleKind(compilerOptions);
        const sourceMapDataList: SourceMapData[] = compilerOptions.sourceMap || compilerOptions.inlineSourceMap ? [] : undefined;
        const emittedFilesList: string[] = compilerOptions.listEmittedFiles ? [] : undefined;
        const emitterDiagnostics = createDiagnosticCollection();
        const newLine = host.getNewLine();
        const transformers = getTransformers(compilerOptions);
        const writer = createTextWriter(newLine);
        const {
            write,
            writeLine,
            increaseIndent,
            decreaseIndent
        } = writer;

        const sourceMap = createSourceMapWriter(host, writer);
        const {
            emitStart,
            emitEnd,
            emitTokenStart,
            emitTokenEnd
        } = sourceMap;

        const comments = createCommentWriter(host, writer, sourceMap);
        const {
            emitNodeWithComments,
            emitBodyWithDetachedComments,
            emitTrailingCommentsOfPosition
        } = comments;

        let nodeIdToGeneratedName: string[];
        let autoGeneratedIdToGeneratedName: string[];
        let generatedNameSet: Map<string>;
        let tempFlags: TempFlags;
        let currentSourceFile: SourceFile;
        let currentText: string;
        let currentFileIdentifiers: Map<string>;
        let extendsEmitted: boolean;
        let assignEmitted: boolean;
        let decorateEmitted: boolean;
        let paramEmitted: boolean;
        let awaiterEmitted: boolean;
        let isOwnFileEmit: boolean;
        let emitSkipped = false;

        performance.mark("beforeTransform");

        // Transform the source files
        const transformed = transformFiles(
            resolver,
            host,
            getSourceFilesToEmit(host, targetSourceFile),
            transformers);

        performance.measure("transformTime", "beforeTransform");

        // Extract helpers from the result
        const {
            getTokenSourceMapRange,
            isSubstitutionEnabled,
            isEmitNotificationEnabled,
            onSubstituteNode,
            onEmitNode
        } = transformed;

        performance.mark("beforePrint");

        // Emit each output file
        forEachTransformedEmitFile(host, transformed.getSourceFiles(), emitFile);

        // Clean up after transformation
        transformed.dispose();

        performance.measure("printTime", "beforePrint");

        return {
            emitSkipped,
            diagnostics: emitterDiagnostics.getDiagnostics(),
            emittedFiles: emittedFilesList,
            sourceMaps: sourceMapDataList
        };

        function emitFile(jsFilePath: string, sourceMapFilePath: string, declarationFilePath: string, sourceFiles: SourceFile[], isBundledEmit: boolean) {
            // Make sure not to write js file and source map file if any of them cannot be written
            if (!host.isEmitBlocked(jsFilePath) && !compilerOptions.noEmit) {
                printFile(jsFilePath, sourceMapFilePath, sourceFiles, isBundledEmit);
            }
            else {
                emitSkipped = true;
            }

            if (declarationFilePath) {
                emitSkipped = writeDeclarationFile(declarationFilePath, getOriginalSourceFiles(sourceFiles), isBundledEmit, host, resolver, emitterDiagnostics) || emitSkipped;
            }

            if (!emitSkipped && emittedFilesList) {
                emittedFilesList.push(jsFilePath);
                if (sourceMapFilePath) {
                    emittedFilesList.push(sourceMapFilePath);
                }
                if (declarationFilePath) {
                    emittedFilesList.push(declarationFilePath);
                }
            }
        }

        function printFile(jsFilePath: string, sourceMapFilePath: string, sourceFiles: SourceFile[], isBundledEmit: boolean) {
            sourceMap.initialize(jsFilePath, sourceMapFilePath, sourceFiles, isBundledEmit);
            nodeIdToGeneratedName = [];
            autoGeneratedIdToGeneratedName = [];
            generatedNameSet = createMap<string>();
            isOwnFileEmit = !isBundledEmit;

            // Emit helpers from all the files
            if (isBundledEmit && moduleKind) {
                for (const sourceFile of sourceFiles) {
                    emitEmitHelpers(sourceFile);
                }
            }

            // Print each transformed source file.
            forEach(sourceFiles, printSourceFile);

            writeLine();

            const sourceMappingURL = sourceMap.getSourceMappingURL();
            if (sourceMappingURL) {
                write(`//# ${"sourceMappingURL"}=${sourceMappingURL}`); // Sometimes tools can sometimes see this line as a source mapping url comment
            }

            // Write the source map
            if (compilerOptions.sourceMap && !compilerOptions.inlineSourceMap) {
                writeFile(host, emitterDiagnostics, sourceMapFilePath, sourceMap.getText(),  /*writeByteOrderMark*/ false);
            }

            // Record source map data for the test harness.
            if (sourceMapDataList) {
                sourceMapDataList.push(sourceMap.getSourceMapData());
            }

            // Write the output file
            writeFile(host, emitterDiagnostics, jsFilePath, writer.getText(), compilerOptions.emitBOM);

            // Reset state
            sourceMap.reset();
            comments.reset();
            writer.reset();

            tempFlags = TempFlags.Auto;
            currentSourceFile = undefined;
            currentText = undefined;
            extendsEmitted = false;
            assignEmitted = false;
            decorateEmitted = false;
            paramEmitted = false;
            awaiterEmitted = false;
            isOwnFileEmit = false;
        }

        function printSourceFile(node: SourceFile) {
            currentSourceFile = node;
            currentText = node.text;
            currentFileIdentifiers = node.identifiers;
            sourceMap.setSourceFile(node);
            comments.setSourceFile(node);
            emitNodeWithNotification(node, emitWorker);
        }

        /**
         * Emits a node.
         */
        function emit(node: Node) {
            emitNodeWithNotification(node, emitWithComments);
        }


        /**
         * Emits a node with comments.
         *
         * NOTE: Do not call this method directly. It is part of the emit pipeline
         * and should only be called indirectly from emit.
         */
        function emitWithComments(node: Node) {
            emitNodeWithComments(node, emitWithSourceMap);
        }

        /**
         * Emits a node with source maps.
         *
         * NOTE: Do not call this method directly. It is part of the emit pipeline
         * and should only be called indirectly from emitWithComments.
         */
        function emitWithSourceMap(node: Node) {
            emitNodeWithSourceMap(node, emitWorker);
        }

        function emitIdentifierName(node: Identifier) {
            if (node) {
                emitNodeWithNotification(node, emitIdentifierNameWithComments);
            }
        }

        function emitIdentifierNameWithComments(node: Identifier) {
            emitNodeWithComments(node, emitWorker);
        }

        /**
         * Emits an expression node.
         */
        function emitExpression(node: Expression) {
            emitNodeWithNotification(node, emitExpressionWithComments);
        }

        /**
         * Emits an expression with comments.
         *
         * NOTE: Do not call this method directly. It is part of the emitExpression pipeline
         * and should only be called indirectly from emitExpression.
         */
        function emitExpressionWithComments(node: Expression) {
            emitNodeWithComments(node, emitExpressionWithSourceMap);
        }

        /**
         * Emits an expression with source maps.
         *
         * NOTE: Do not call this method directly. It is part of the emitExpression pipeline
         * and should only be called indirectly from emitExpressionWithComments.
         */
        function emitExpressionWithSourceMap(node: Expression) {
            emitNodeWithSourceMap(node, emitExpressionWorker);
        }

        /**
         * Emits a node with emit notification if available.
         */
        function emitNodeWithNotification(node: Node, emitCallback: (node: Node) => void) {
            if (node) {
                if (isEmitNotificationEnabled(node)) {
                    onEmitNode(node, emitCallback);
                }
                else {
                    emitCallback(node);
                }
            }
        }

        function emitNodeWithSourceMap(node: Node, emitCallback: (node: Node) => void) {
            if (node) {
                emitStart(/*range*/ node, /*contextNode*/ node, shouldSkipLeadingSourceMapForNode, shouldSkipSourceMapForChildren, getSourceMapRange);
                emitCallback(node);
                emitEnd(/*range*/ node, /*contextNode*/ node, shouldSkipTrailingSourceMapForNode, shouldSkipSourceMapForChildren, getSourceMapRange);
            }
        }

        function getSourceMapRange(node: Node) {
            return node.sourceMapRange || node;
        }

        /**
         * Determines whether to skip leading comment emit for a node.
         *
         * We do not emit comments for NotEmittedStatement nodes or any node that has
         * NodeEmitFlags.NoLeadingComments.
         *
         * @param node A Node.
         */
        function shouldSkipLeadingCommentsForNode(node: Node) {
            return isNotEmittedStatement(node)
                || (node.emitFlags & NodeEmitFlags.NoLeadingComments) !== 0;
        }

        /**
         * Determines whether to skip source map emit for the start position of a node.
         *
         * We do not emit source maps for NotEmittedStatement nodes or any node that
         * has NodeEmitFlags.NoLeadingSourceMap.
         *
         * @param node A Node.
         */
        function shouldSkipLeadingSourceMapForNode(node: Node) {
            return isNotEmittedStatement(node)
                || (node.emitFlags & NodeEmitFlags.NoLeadingSourceMap) !== 0;
        }


        /**
         * Determines whether to skip source map emit for the end position of a node.
         *
         * We do not emit source maps for NotEmittedStatement nodes or any node that
         * has NodeEmitFlags.NoTrailingSourceMap.
         *
         * @param node A Node.
         */
        function shouldSkipTrailingSourceMapForNode(node: Node) {
            return isNotEmittedStatement(node)
                || (node.emitFlags & NodeEmitFlags.NoTrailingSourceMap) !== 0;
        }

        /**
         * Determines whether to skip source map emit for a node and its children.
         *
         * We do not emit source maps for a node that has NodeEmitFlags.NoNestedSourceMaps.
         */
        function shouldSkipSourceMapForChildren(node: Node) {
            return (node.emitFlags & NodeEmitFlags.NoNestedSourceMaps) !== 0;
        }

        function emitWorker(node: Node): void {
            if (tryEmitSubstitute(node, emitWorker, /*isExpression*/ false)) {
                return;
            }

            const kind = node.kind;
            switch (kind) {
                // Pseudo-literals
                case SyntaxKind.TemplateHead:
                case SyntaxKind.TemplateMiddle:
                case SyntaxKind.TemplateTail:
                    return emitLiteral(<LiteralExpression>node);

                // Identifiers
                case SyntaxKind.Identifier:
                    return emitIdentifier(<Identifier>node);

                // Reserved words
                case SyntaxKind.ConstKeyword:
                case SyntaxKind.DefaultKeyword:
                case SyntaxKind.ExportKeyword:
                case SyntaxKind.VoidKeyword:

                // Strict mode reserved words
                case SyntaxKind.PrivateKeyword:
                case SyntaxKind.ProtectedKeyword:
                case SyntaxKind.PublicKeyword:
                case SyntaxKind.StaticKeyword:

                // Contextual keywords
                case SyntaxKind.AbstractKeyword:
                case SyntaxKind.AnyKeyword:
                case SyntaxKind.AsyncKeyword:
                case SyntaxKind.BooleanKeyword:
                case SyntaxKind.DeclareKeyword:
                case SyntaxKind.NumberKeyword:
                case SyntaxKind.ReadonlyKeyword:
                case SyntaxKind.StringKeyword:
                case SyntaxKind.SymbolKeyword:
                case SyntaxKind.GlobalKeyword:
                    return writeTokenNode(node);

                // Parse tree nodes

                // Names
                case SyntaxKind.QualifiedName:
                    return emitQualifiedName(<QualifiedName>node);
                case SyntaxKind.ComputedPropertyName:
                    return emitComputedPropertyName(<ComputedPropertyName>node);

                // Signature elements
                case SyntaxKind.TypeParameter:
                    return emitTypeParameter(<TypeParameterDeclaration>node);
                case SyntaxKind.Parameter:
                    return emitParameter(<ParameterDeclaration>node);
                case SyntaxKind.Decorator:
                    return emitDecorator(<Decorator>node);

                // Type members
                case SyntaxKind.PropertySignature:
                    return emitPropertySignature(<PropertySignature>node);
                case SyntaxKind.PropertyDeclaration:
                    return emitPropertyDeclaration(<PropertyDeclaration>node);
                case SyntaxKind.MethodSignature:
                    return emitMethodSignature(<MethodSignature>node);
                case SyntaxKind.MethodDeclaration:
                    return emitMethodDeclaration(<MethodDeclaration>node);
                case SyntaxKind.Constructor:
                    return emitConstructor(<ConstructorDeclaration>node);
                case SyntaxKind.GetAccessor:
                case SyntaxKind.SetAccessor:
                    return emitAccessorDeclaration(<AccessorDeclaration>node);
                case SyntaxKind.CallSignature:
                    return emitCallSignature(<CallSignatureDeclaration>node);
                case SyntaxKind.ConstructSignature:
                    return emitConstructSignature(<ConstructSignatureDeclaration>node);
                case SyntaxKind.IndexSignature:
                    return emitIndexSignature(<IndexSignatureDeclaration>node);

                // Types
                case SyntaxKind.TypePredicate:
                    return emitTypePredicate(<TypePredicateNode>node);
                case SyntaxKind.TypeReference:
                    return emitTypeReference(<TypeReferenceNode>node);
                case SyntaxKind.FunctionType:
                    return emitFunctionType(<FunctionTypeNode>node);
                case SyntaxKind.ConstructorType:
                    return emitConstructorType(<ConstructorTypeNode>node);
                case SyntaxKind.TypeQuery:
                    return emitTypeQuery(<TypeQueryNode>node);
                case SyntaxKind.TypeLiteral:
                    return emitTypeLiteral(<TypeLiteralNode>node);
                case SyntaxKind.ArrayType:
                    return emitArrayType(<ArrayTypeNode>node);
                case SyntaxKind.TupleType:
                    return emitTupleType(<TupleTypeNode>node);
                case SyntaxKind.UnionType:
                    return emitUnionType(<UnionTypeNode>node);
                case SyntaxKind.IntersectionType:
                    return emitIntersectionType(<IntersectionTypeNode>node);
                case SyntaxKind.ParenthesizedType:
                    return emitParenthesizedType(<ParenthesizedTypeNode>node);
                case SyntaxKind.ExpressionWithTypeArguments:
                    return emitExpressionWithTypeArguments(<ExpressionWithTypeArguments>node);
                case SyntaxKind.ThisType:
                    return emitThisType(<ThisTypeNode>node);
                case SyntaxKind.LiteralType:
                    return emitLiteralType(<LiteralTypeNode>node);

                // Binding patterns
                case SyntaxKind.ObjectBindingPattern:
                    return emitObjectBindingPattern(<ObjectBindingPattern>node);
                case SyntaxKind.ArrayBindingPattern:
                    return emitArrayBindingPattern(<ArrayBindingPattern>node);
                case SyntaxKind.BindingElement:
                    return emitBindingElement(<BindingElement>node);

                // Misc
                case SyntaxKind.TemplateSpan:
                    return emitTemplateSpan(<TemplateSpan>node);
                case SyntaxKind.SemicolonClassElement:
                    return emitSemicolonClassElement(<SemicolonClassElement>node);

                // Statements
                case SyntaxKind.Block:
                    return emitBlock(<Block>node);
                case SyntaxKind.VariableStatement:
                    return emitVariableStatement(<VariableStatement>node);
                case SyntaxKind.EmptyStatement:
                    return emitEmptyStatement(<EmptyStatement>node);
                case SyntaxKind.ExpressionStatement:
                    return emitExpressionStatement(<ExpressionStatement>node);
                case SyntaxKind.IfStatement:
                    return emitIfStatement(<IfStatement>node);
                case SyntaxKind.DoStatement:
                    return emitDoStatement(<DoStatement>node);
                case SyntaxKind.WhileStatement:
                    return emitWhileStatement(<WhileStatement>node);
                case SyntaxKind.ForStatement:
                    return emitForStatement(<ForStatement>node);
                case SyntaxKind.ForInStatement:
                    return emitForInStatement(<ForInStatement>node);
                case SyntaxKind.ForOfStatement:
                    return emitForOfStatement(<ForOfStatement>node);
                case SyntaxKind.ContinueStatement:
                    return emitContinueStatement(<ContinueStatement>node);
                case SyntaxKind.BreakStatement:
                    return emitBreakStatement(<BreakStatement>node);
                case SyntaxKind.ReturnStatement:
                    return emitReturnStatement(<ReturnStatement>node);
                case SyntaxKind.WithStatement:
                    return emitWithStatement(<WithStatement>node);
                case SyntaxKind.SwitchStatement:
                    return emitSwitchStatement(<SwitchStatement>node);
                case SyntaxKind.LabeledStatement:
                    return emitLabeledStatement(<LabeledStatement>node);
                case SyntaxKind.ThrowStatement:
                    return emitThrowStatement(<ThrowStatement>node);
                case SyntaxKind.TryStatement:
                    return emitTryStatement(<TryStatement>node);
                case SyntaxKind.DebuggerStatement:
                    return emitDebuggerStatement(<DebuggerStatement>node);

                // Declarations
                case SyntaxKind.VariableDeclaration:
                    return emitVariableDeclaration(<VariableDeclaration>node);
                case SyntaxKind.VariableDeclarationList:
                    return emitVariableDeclarationList(<VariableDeclarationList>node);
                case SyntaxKind.FunctionDeclaration:
                    return emitFunctionDeclaration(<FunctionDeclaration>node);
                case SyntaxKind.ClassDeclaration:
                    return emitClassDeclaration(<ClassDeclaration>node);
                case SyntaxKind.InterfaceDeclaration:
                    return emitInterfaceDeclaration(<InterfaceDeclaration>node);
                case SyntaxKind.TypeAliasDeclaration:
                    return emitTypeAliasDeclaration(<TypeAliasDeclaration>node);
                case SyntaxKind.EnumDeclaration:
                    return emitEnumDeclaration(<EnumDeclaration>node);
                case SyntaxKind.ModuleDeclaration:
                    return emitModuleDeclaration(<ModuleDeclaration>node);
                case SyntaxKind.ModuleBlock:
                    return emitModuleBlock(<Block>node);
                case SyntaxKind.CaseBlock:
                    return emitCaseBlock(<CaseBlock>node);
                case SyntaxKind.ImportEqualsDeclaration:
                    return emitImportEqualsDeclaration(<ImportEqualsDeclaration>node);
                case SyntaxKind.ImportDeclaration:
                    return emitImportDeclaration(<ImportDeclaration>node);
                case SyntaxKind.ImportClause:
                    return emitImportClause(<ImportClause>node);
                case SyntaxKind.NamespaceImport:
                    return emitNamespaceImport(<NamespaceImport>node);
                case SyntaxKind.NamedImports:
                    return emitNamedImports(<NamedImports>node);
                case SyntaxKind.ImportSpecifier:
                    return emitImportSpecifier(<ImportSpecifier>node);
                case SyntaxKind.ExportAssignment:
                    return emitExportAssignment(<ExportAssignment>node);
                case SyntaxKind.ExportDeclaration:
                    return emitExportDeclaration(<ExportDeclaration>node);
                case SyntaxKind.NamedExports:
                    return emitNamedExports(<NamedExports>node);
                case SyntaxKind.ExportSpecifier:
                    return emitExportSpecifier(<ExportSpecifier>node);
                case SyntaxKind.MissingDeclaration:
                    return;

                // Module references
                case SyntaxKind.ExternalModuleReference:
                    return emitExternalModuleReference(<ExternalModuleReference>node);

                // JSX (non-expression)
                case SyntaxKind.JsxText:
                    return emitJsxText(<JsxText>node);
                case SyntaxKind.JsxOpeningElement:
                    return emitJsxOpeningElement(<JsxOpeningElement>node);
                case SyntaxKind.JsxClosingElement:
                    return emitJsxClosingElement(<JsxClosingElement>node);
                case SyntaxKind.JsxAttribute:
                    return emitJsxAttribute(<JsxAttribute>node);
                case SyntaxKind.JsxSpreadAttribute:
                    return emitJsxSpreadAttribute(<JsxSpreadAttribute>node);
                case SyntaxKind.JsxExpression:
                    return emitJsxExpression(<JsxExpression>node);

                // Clauses
                case SyntaxKind.CaseClause:
                    return emitCaseClause(<CaseClause>node);
                case SyntaxKind.DefaultClause:
                    return emitDefaultClause(<DefaultClause>node);
                case SyntaxKind.HeritageClause:
                    return emitHeritageClause(<HeritageClause>node);
                case SyntaxKind.CatchClause:
                    return emitCatchClause(<CatchClause>node);

                // Property assignments
                case SyntaxKind.PropertyAssignment:
                    return emitPropertyAssignment(<PropertyAssignment>node);
                case SyntaxKind.ShorthandPropertyAssignment:
                    return emitShorthandPropertyAssignment(<ShorthandPropertyAssignment>node);

                // Enum
                case SyntaxKind.EnumMember:
                    return emitEnumMember(<EnumMember>node);

                // Top-level nodes
                case SyntaxKind.SourceFile:
                    return emitSourceFile(<SourceFile>node);

                // JSDoc nodes (ignored)

                // Transformation nodes (ignored)
            }

            if (isExpression(node)) {
                return emitExpressionWorker(node);
            }
        }

        function emitExpressionWorker(node: Node) {
            if (tryEmitSubstitute(node, emitExpressionWorker, /*isExpression*/ true)) {
                return;
            }

            const kind = node.kind;
            switch (kind) {
                // Literals
                case SyntaxKind.NumericLiteral:
                    return emitNumericLiteral(<NumericLiteral>node);

                case SyntaxKind.StringLiteral:
                case SyntaxKind.RegularExpressionLiteral:
                case SyntaxKind.NoSubstitutionTemplateLiteral:
                    return emitLiteral(<LiteralExpression>node);

                // Identifiers
                case SyntaxKind.Identifier:
                    return emitIdentifier(<Identifier>node);

                // Reserved words
                case SyntaxKind.FalseKeyword:
                case SyntaxKind.NullKeyword:
                case SyntaxKind.SuperKeyword:
                case SyntaxKind.TrueKeyword:
                case SyntaxKind.ThisKeyword:
                    return writeTokenNode(node);

                // Expressions
                case SyntaxKind.ArrayLiteralExpression:
                    return emitArrayLiteralExpression(<ArrayLiteralExpression>node);
                case SyntaxKind.ObjectLiteralExpression:
                    return emitObjectLiteralExpression(<ObjectLiteralExpression>node);
                case SyntaxKind.PropertyAccessExpression:
                    return emitPropertyAccessExpression(<PropertyAccessExpression>node);
                case SyntaxKind.ElementAccessExpression:
                    return emitElementAccessExpression(<ElementAccessExpression>node);
                case SyntaxKind.CallExpression:
                    return emitCallExpression(<CallExpression>node);
                case SyntaxKind.NewExpression:
                    return emitNewExpression(<NewExpression>node);
                case SyntaxKind.TaggedTemplateExpression:
                    return emitTaggedTemplateExpression(<TaggedTemplateExpression>node);
                case SyntaxKind.TypeAssertionExpression:
                    return emitTypeAssertionExpression(<TypeAssertion>node);
                case SyntaxKind.ParenthesizedExpression:
                    return emitParenthesizedExpression(<ParenthesizedExpression>node);
                case SyntaxKind.FunctionExpression:
                    return emitFunctionExpression(<FunctionExpression>node);
                case SyntaxKind.ArrowFunction:
                    return emitArrowFunction(<ArrowFunction>node);
                case SyntaxKind.DeleteExpression:
                    return emitDeleteExpression(<DeleteExpression>node);
                case SyntaxKind.TypeOfExpression:
                    return emitTypeOfExpression(<TypeOfExpression>node);
                case SyntaxKind.VoidExpression:
                    return emitVoidExpression(<VoidExpression>node);
                case SyntaxKind.AwaitExpression:
                    return emitAwaitExpression(<AwaitExpression>node);
                case SyntaxKind.PrefixUnaryExpression:
                    return emitPrefixUnaryExpression(<PrefixUnaryExpression>node);
                case SyntaxKind.PostfixUnaryExpression:
                    return emitPostfixUnaryExpression(<PostfixUnaryExpression>node);
                case SyntaxKind.BinaryExpression:
                    return emitBinaryExpression(<BinaryExpression>node);
                case SyntaxKind.ConditionalExpression:
                    return emitConditionalExpression(<ConditionalExpression>node);
                case SyntaxKind.TemplateExpression:
                    return emitTemplateExpression(<TemplateExpression>node);
                case SyntaxKind.YieldExpression:
                    return emitYieldExpression(<YieldExpression>node);
                case SyntaxKind.SpreadElementExpression:
                    return emitSpreadElementExpression(<SpreadElementExpression>node);
                case SyntaxKind.ClassExpression:
                    return emitClassExpression(<ClassExpression>node);
                case SyntaxKind.OmittedExpression:
                    return;
                case SyntaxKind.AsExpression:
                    return emitAsExpression(<AsExpression>node);
                case SyntaxKind.NonNullExpression:
                    return emitNonNullExpression(<NonNullExpression>node);

                // JSX
                case SyntaxKind.JsxElement:
                    return emitJsxElement(<JsxElement>node);
                case SyntaxKind.JsxSelfClosingElement:
                    return emitJsxSelfClosingElement(<JsxSelfClosingElement>node);

                // Transformation nodes
                case SyntaxKind.PartiallyEmittedExpression:
                    return emitPartiallyEmittedExpression(<PartiallyEmittedExpression>node);
            }
        }

        //
        // Literals/Pseudo-literals
        //

        // SyntaxKind.NumericLiteral
        function emitNumericLiteral(node: NumericLiteral) {
            emitLiteral(node);
            if (node.trailingComment) {
                write(` /*${node.trailingComment}*/`);
            }
        }

        // SyntaxKind.StringLiteral
        // SyntaxKind.RegularExpressionLiteral
        // SyntaxKind.NoSubstitutionTemplateLiteral
        // SyntaxKind.TemplateHead
        // SyntaxKind.TemplateMiddle
        // SyntaxKind.TemplateTail
        function emitLiteral(node: LiteralLikeNode) {
            const text = getLiteralTextOfNode(node);
            if ((compilerOptions.sourceMap || compilerOptions.inlineSourceMap)
                && (node.kind === SyntaxKind.StringLiteral || isTemplateLiteralKind(node.kind))) {
                writer.writeLiteral(text);
            }
            else {
                write(text);
            }
        }

        //
        // Identifiers
        //

        function emitIdentifier(node: Identifier) {
            if (node.emitFlags & NodeEmitFlags.UMDDefine) {
                writeLines(umdHelper);
            }
            else {
                write(getTextOfNode(node, /*includeTrivia*/ false));
            }
        }

        //
        // Names
        //

        function emitQualifiedName(node: QualifiedName) {
            emitEntityName(node.left);
            write(".");
            emit(node.right);
        }

        function emitEntityName(node: EntityName) {
            if (node.kind === SyntaxKind.Identifier) {
                emitExpression(<Identifier>node);
            }
            else {
                emit(node);
            }
        }

        function emitComputedPropertyName(node: ComputedPropertyName) {
            write("[");
            emitExpression(node.expression);
            write("]");
        }

        //
        // Signature elements
        //

        function emitTypeParameter(node: TypeParameterDeclaration) {
            emit(node.name);
            emitWithPrefix(" extends ", node.constraint);
        }

        function emitParameter(node: ParameterDeclaration) {
            emitDecorators(node, node.decorators);
            emitModifiers(node, node.modifiers);
            writeIfPresent(node.dotDotDotToken, "...");
            emit(node.name);
            writeIfPresent(node.questionToken, "?");
            emitExpressionWithPrefix(" = ", node.initializer);
            emitWithPrefix(": ", node.type);
        }

        function emitDecorator(decorator: Decorator) {
            write("@");
            emitExpression(decorator.expression);
        }

        //
        // Type members
        //

        function emitPropertySignature(node: PropertySignature) {
            emitDecorators(node, node.decorators);
            emitModifiers(node, node.modifiers);
            emit(node.name);
            writeIfPresent(node.questionToken, "?");
            emitWithPrefix(": ", node.type);
            write(";");
        }

        function emitPropertyDeclaration(node: PropertyDeclaration) {
            emitDecorators(node, node.decorators);
            emitModifiers(node, node.modifiers);
            emit(node.name);
            emitWithPrefix(": ", node.type);
            emitExpressionWithPrefix(" = ", node.initializer);
            write(";");
        }

        function emitMethodSignature(node: MethodSignature) {
            emitDecorators(node, node.decorators);
            emitModifiers(node, node.modifiers);
            emit(node.name);
            writeIfPresent(node.questionToken, "?");
            emitTypeParameters(node, node.typeParameters);
            emitParameters(node, node.parameters);
            emitWithPrefix(": ", node.type);
            write(";");
        }

        function emitMethodDeclaration(node: MethodDeclaration) {
            emitDecorators(node, node.decorators);
            emitModifiers(node, node.modifiers);
            writeIfPresent(node.asteriskToken, "*");
            emit(node.name);
            emitSignatureAndBody(node, emitSignatureHead);
        }

        function emitConstructor(node: ConstructorDeclaration) {
            emitModifiers(node, node.modifiers);
            write("constructor");
            emitSignatureAndBody(node, emitSignatureHead);
        }

        function emitAccessorDeclaration(node: AccessorDeclaration) {
            emitDecorators(node, node.decorators);
            emitModifiers(node, node.modifiers);
            write(node.kind === SyntaxKind.GetAccessor ? "get " : "set ");
            emit(node.name);
            emitSignatureAndBody(node, emitSignatureHead);
        }

        function emitCallSignature(node: CallSignatureDeclaration) {
            emitDecorators(node, node.decorators);
            emitModifiers(node, node.modifiers);
            emitTypeParameters(node, node.typeParameters);
            emitParameters(node, node.parameters);
            emitWithPrefix(": ", node.type);
            write(";");
        }

        function emitConstructSignature(node: ConstructSignatureDeclaration) {
            emitDecorators(node, node.decorators);
            emitModifiers(node, node.modifiers);
            write("new ");
            emitTypeParameters(node, node.typeParameters);
            emitParameters(node, node.parameters);
            emitWithPrefix(": ", node.type);
            write(";");
        }

        function emitIndexSignature(node: IndexSignatureDeclaration) {
            emitDecorators(node, node.decorators);
            emitModifiers(node, node.modifiers);
            emitParametersForIndexSignature(node, node.parameters);
            emitWithPrefix(": ", node.type);
            write(";");
        }

        function emitSemicolonClassElement(node: SemicolonClassElement) {
            write(";");
        }

        //
        // Types
        //

        function emitTypePredicate(node: TypePredicateNode) {
            emit(node.parameterName);
            write(" is ");
            emit(node.type);
        }

        function emitTypeReference(node: TypeReferenceNode) {
            emit(node.typeName);
            emitTypeArguments(node, node.typeArguments);
        }

        function emitFunctionType(node: FunctionTypeNode) {
            emitTypeParameters(node, node.typeParameters);
            emitParametersForArrow(node, node.parameters);
            write(" => ");
            emit(node.type);
        }

        function emitConstructorType(node: ConstructorTypeNode) {
            write("new ");
            emitTypeParameters(node, node.typeParameters);
            emitParametersForArrow(node, node.parameters);
            write(" => ");
            emit(node.type);
        }

        function emitTypeQuery(node: TypeQueryNode) {
            write("typeof ");
            emit(node.exprName);
        }

        function emitTypeLiteral(node: TypeLiteralNode) {
            write("{");
            emitList(node, node.members, ListFormat.TypeLiteralMembers);
            write("}");
        }

        function emitArrayType(node: ArrayTypeNode) {
            emit(node.elementType);
            write("[]");
        }

        function emitTupleType(node: TupleTypeNode) {
            write("[");
            emitList(node, node.elementTypes, ListFormat.TupleTypeElements);
            write("]");
        }

        function emitUnionType(node: UnionTypeNode) {
            emitList(node, node.types, ListFormat.UnionTypeConstituents);
        }

        function emitIntersectionType(node: IntersectionTypeNode) {
            emitList(node, node.types, ListFormat.IntersectionTypeConstituents);
        }

        function emitParenthesizedType(node: ParenthesizedTypeNode) {
            write("(");
            emit(node.type);
            write(")");
        }

        function emitThisType(node: ThisTypeNode) {
            write("this");
        }

        function emitLiteralType(node: LiteralTypeNode) {
            emitExpression(node.literal);
        }

        //
        // Binding patterns
        //

        function emitObjectBindingPattern(node: ObjectBindingPattern) {
            const elements = node.elements;
            if (elements.length === 0) {
                write("{}");
            }
            else {
                write("{");
                emitList(node, elements, ListFormat.ObjectBindingPatternElements);
                write("}");
            }
        }

        function emitArrayBindingPattern(node: ArrayBindingPattern) {
            const elements = node.elements;
            if (elements.length === 0) {
                write("[]");
            }
            else {
                write("[");
                emitList(node, node.elements, ListFormat.ArrayBindingPatternElements);
                write("]");
            }
        }

        function emitBindingElement(node: BindingElement) {
            emitWithSuffix(node.propertyName, ": ");
            writeIfPresent(node.dotDotDotToken, "...");
            emit(node.name);
            emitExpressionWithPrefix(" = ", node.initializer);
        }

        //
        // Expressions
        //

        function emitArrayLiteralExpression(node: ArrayLiteralExpression) {
            const elements = node.elements;
            if (elements.length === 0) {
                write("[]");
            }
            else {
                const preferNewLine = node.multiLine ? ListFormat.PreferNewLine : ListFormat.None;
                emitExpressionList(node, elements, ListFormat.ArrayLiteralExpressionElements | preferNewLine);
            }
        }

        function emitObjectLiteralExpression(node: ObjectLiteralExpression) {
            const properties = node.properties;
            if (properties.length === 0) {
                write("{}");
            }
            else {
                const indentedFlag = node.emitFlags & NodeEmitFlags.Indented;
                if (indentedFlag) {
                    increaseIndent();
                }

                const preferNewLine = node.multiLine ? ListFormat.PreferNewLine : ListFormat.None;
                const allowTrailingComma = languageVersion >= ScriptTarget.ES5 ? ListFormat.AllowTrailingComma : ListFormat.None;
                emitList(node, properties, ListFormat.ObjectLiteralExpressionProperties | allowTrailingComma | preferNewLine);

                if (indentedFlag) {
                    decreaseIndent();
                }
            }
        }

        function emitPropertyAccessExpression(node: PropertyAccessExpression) {
            if (tryEmitConstantValue(node)) {
                return;
            }

            let indentBeforeDot = false;
            let indentAfterDot = false;
            if (!(node.emitFlags & NodeEmitFlags.NoIndentation)) {
                const dotRangeStart = node.expression.end;
                const dotRangeEnd = skipTrivia(currentText, node.expression.end) + 1;
                const dotToken = <Node>{ kind: SyntaxKind.DotToken, pos: dotRangeStart, end: dotRangeEnd };
                indentBeforeDot = needsIndentation(node, node.expression, dotToken);
                indentAfterDot = needsIndentation(node, dotToken, node.name);
            }
            const shouldEmitDotDot = !indentBeforeDot && needsDotDotForPropertyAccess(node.expression);

            emitExpression(node.expression);
            increaseIndentIf(indentBeforeDot);
            write(shouldEmitDotDot ? ".." : ".");
            increaseIndentIf(indentAfterDot);
            emit(node.name);
            decreaseIndentIf(indentBeforeDot, indentAfterDot);
        }

        // 1..toString is a valid property access, emit a dot after the literal
        // Also emit a dot if expression is a integer const enum value - it will appear in generated code as numeric literal
        function needsDotDotForPropertyAccess(expression: Expression) {
            if (expression.kind === SyntaxKind.NumericLiteral) {
                // check if numeric literal was originally written with a dot
                const text = getLiteralTextOfNode(<LiteralExpression>expression);
                return text.indexOf(tokenToString(SyntaxKind.DotToken)) < 0;
            }
            else {
                // check if constant enum value is integer
                const constantValue = tryGetConstEnumValue(expression);
                // isFinite handles cases when constantValue is undefined
                return isFinite(constantValue) && Math.floor(constantValue) === constantValue;
            }
        }

        function emitElementAccessExpression(node: ElementAccessExpression) {
            if (tryEmitConstantValue(node)) {
                return;
            }

            emitExpression(node.expression);
            write("[");
            emitExpression(node.argumentExpression);
            write("]");
        }

        function emitCallExpression(node: CallExpression) {
            emitExpression(node.expression);
            emitExpressionList(node, node.arguments, ListFormat.CallExpressionArguments);
        }

        function emitNewExpression(node: NewExpression) {
            write("new ");
            emitExpression(node.expression);
            emitExpressionList(node, node.arguments, ListFormat.NewExpressionArguments);
        }

        function emitTaggedTemplateExpression(node: TaggedTemplateExpression) {
            emitExpression(node.tag);
            write(" ");
            emitExpression(node.template);
        }

        function emitTypeAssertionExpression(node: TypeAssertion) {
            if (node.type) {
                write("<");
                emit(node.type);
                write(">");
            }

            emitExpression(node.expression);
        }

        function emitParenthesizedExpression(node: ParenthesizedExpression) {
            write("(");
            emitExpression(node.expression);
            write(")");
        }

        function emitFunctionExpression(node: FunctionExpression) {
            emitFunctionDeclarationOrExpression(node);
        }

        function emitArrowFunction(node: ArrowFunction) {
            emitDecorators(node, node.decorators);
            emitModifiers(node, node.modifiers);
            emitSignatureAndBody(node, emitArrowFunctionHead);
        }

        function emitArrowFunctionHead(node: ArrowFunction) {
            emitTypeParameters(node, node.typeParameters);
            emitParametersForArrow(node, node.parameters);
            emitWithPrefix(": ", node.type);
            write(" =>");
        }

        function emitDeleteExpression(node: DeleteExpression) {
            write("delete ");
            emitExpression(node.expression);
        }

        function emitTypeOfExpression(node: TypeOfExpression) {
            write("typeof ");
            emitExpression(node.expression);
        }

        function emitVoidExpression(node: VoidExpression) {
            write("void ");
            emitExpression(node.expression);
        }

        function emitAwaitExpression(node: AwaitExpression) {
            write("await ");
            emitExpression(node.expression);
        }

        function emitPrefixUnaryExpression(node: PrefixUnaryExpression) {
            writeTokenText(node.operator);
            if (shouldEmitWhitespaceBeforeOperand(node)) {
                write(" ");
            }
            emitExpression(node.operand);
        }

        function shouldEmitWhitespaceBeforeOperand(node: PrefixUnaryExpression) {
            // In some cases, we need to emit a space between the operator and the operand. One obvious case
            // is when the operator is an identifier, like delete or typeof. We also need to do this for plus
            // and minus expressions in certain cases. Specifically, consider the following two cases (parens
            // are just for clarity of exposition, and not part of the source code):
            //
            //  (+(+1))
            //  (+(++1))
            //
            // We need to emit a space in both cases. In the first case, the absence of a space will make
            // the resulting expression a prefix increment operation. And in the second, it will make the resulting
            // expression a prefix increment whose operand is a plus expression - (++(+x))
            // The same is true of minus of course.
            const operand = node.operand;
            return operand.kind === SyntaxKind.PrefixUnaryExpression
                && ((node.operator === SyntaxKind.PlusToken && ((<PrefixUnaryExpression>operand).operator === SyntaxKind.PlusToken || (<PrefixUnaryExpression>operand).operator === SyntaxKind.PlusPlusToken))
                || (node.operator === SyntaxKind.MinusToken && ((<PrefixUnaryExpression>operand).operator === SyntaxKind.MinusToken || (<PrefixUnaryExpression>operand).operator === SyntaxKind.MinusMinusToken)));
        }

        function emitPostfixUnaryExpression(node: PostfixUnaryExpression) {
            emitExpression(node.operand);
            writeTokenText(node.operator);
        }

        function emitBinaryExpression(node: BinaryExpression) {
            const isCommaOperator = node.operatorToken.kind !== SyntaxKind.CommaToken;
            const indentBeforeOperator = needsIndentation(node, node.left, node.operatorToken);
            const indentAfterOperator = needsIndentation(node, node.operatorToken, node.right);

            emitExpression(node.left);
            increaseIndentIf(indentBeforeOperator, isCommaOperator ? " " : undefined);
            writeTokenText(node.operatorToken.kind);
            increaseIndentIf(indentAfterOperator, " ");
            emitExpression(node.right);
            decreaseIndentIf(indentBeforeOperator, indentAfterOperator);
        }

        function emitConditionalExpression(node: ConditionalExpression) {
            const indentBeforeQuestion = needsIndentation(node, node.condition, node.questionToken);
            const indentAfterQuestion = needsIndentation(node, node.questionToken, node.whenTrue);
            const indentBeforeColon = needsIndentation(node, node.whenTrue, node.colonToken);
            const indentAfterColon = needsIndentation(node, node.colonToken, node.whenFalse);

            emitExpression(node.condition);
            increaseIndentIf(indentBeforeQuestion, " ");
            write("?");
            increaseIndentIf(indentAfterQuestion, " ");
            emitExpression(node.whenTrue);
            decreaseIndentIf(indentBeforeQuestion, indentAfterQuestion);

            increaseIndentIf(indentBeforeColon, " ");
            write(":");
            increaseIndentIf(indentAfterColon, " ");
            emitExpression(node.whenFalse);
            decreaseIndentIf(indentBeforeColon, indentAfterColon);
        }

        function emitTemplateExpression(node: TemplateExpression) {
            emit(node.head);
            emitList(node, node.templateSpans, ListFormat.TemplateExpressionSpans);
        }

        function emitYieldExpression(node: YieldExpression) {
            write(node.asteriskToken ? "yield*" : "yield");
            emitExpressionWithPrefix(" ", node.expression);
        }

        function emitSpreadElementExpression(node: SpreadElementExpression) {
            write("...");
            emitExpression(node.expression);
        }

        function emitClassExpression(node: ClassExpression) {
            emitClassDeclarationOrExpression(node);
        }

        function emitExpressionWithTypeArguments(node: ExpressionWithTypeArguments) {
            emitExpression(node.expression);
            emitTypeArguments(node, node.typeArguments);
        }

        function emitAsExpression(node: AsExpression) {
            emitExpression(node.expression);
            if (node.type) {
                write(" as ");
                emit(node.type);
            }
        }

        function emitNonNullExpression(node: NonNullExpression) {
            emitExpression(node.expression);
            write("!");
        }

        //
        // Misc
        //

        function emitTemplateSpan(node: TemplateSpan) {
            emitExpression(node.expression);
            emit(node.literal);
        }

        //
        // Statements
        //

        function emitBlock(node: Block, format?: ListFormat) {
            if (isSingleLineEmptyBlock(node)) {
                writeToken(SyntaxKind.OpenBraceToken, node.pos, /*contextNode*/ node);
                write(" ");
                writeToken(SyntaxKind.CloseBraceToken, node.statements.end, /*contextNode*/ node);
            }
            else {
                writeToken(SyntaxKind.OpenBraceToken, node.pos, /*contextNode*/ node);
                emitBlockStatements(node);
                writeToken(SyntaxKind.CloseBraceToken, node.statements.end, /*contextNode*/ node);
            }
        }

        function emitBlockStatements(node: Block) {
            if (node.emitFlags & NodeEmitFlags.SingleLine) {
                emitList(node, node.statements, ListFormat.SingleLineBlockStatements);
            }
            else {
                emitList(node, node.statements, ListFormat.MultiLineBlockStatements);
            }
        }

        function emitVariableStatement(node: VariableStatement) {
            emitModifiers(node, node.modifiers);
            emit(node.declarationList);
            write(";");
        }

        function emitEmptyStatement(node: EmptyStatement) {
            write(";");
        }

        function emitExpressionStatement(node: ExpressionStatement) {
            emitExpression(node.expression);
            write(";");
        }

        function emitIfStatement(node: IfStatement) {
            const openParenPos = writeToken(SyntaxKind.IfKeyword, node.pos, node);
            write(" ");
            writeToken(SyntaxKind.OpenParenToken, openParenPos, node);
            emitExpression(node.expression);
            writeToken(SyntaxKind.CloseParenToken, node.expression.end, node);
            emitEmbeddedStatement(node.thenStatement);
            if (node.elseStatement) {
                writeLine();
                writeToken(SyntaxKind.ElseKeyword, node.thenStatement.end, node);
                if (node.elseStatement.kind === SyntaxKind.IfStatement) {
                    write(" ");
                    emit(node.elseStatement);
                }
                else {
                    emitEmbeddedStatement(node.elseStatement);
                }
            }
        }

        function emitDoStatement(node: DoStatement) {
            write("do");
            emitEmbeddedStatement(node.statement);
            if (isBlock(node.statement)) {
                write(" ");
            }
            else {
                writeLine();
            }

            write("while (");
            emitExpression(node.expression);
            write(");");
        }

        function emitWhileStatement(node: WhileStatement) {
            write("while (");
            emitExpression(node.expression);
            write(")");
            emitEmbeddedStatement(node.statement);
        }

        function emitForStatement(node: ForStatement) {
            const openParenPos = writeToken(SyntaxKind.ForKeyword, node.pos);
            write(" ");
            writeToken(SyntaxKind.OpenParenToken, openParenPos, /*contextNode*/ node);
            emitForBinding(node.initializer);
            write(";");
            emitExpressionWithPrefix(" ", node.condition);
            write(";");
            emitExpressionWithPrefix(" ", node.incrementor);
            write(")");
            emitEmbeddedStatement(node.statement);
        }

        function emitForInStatement(node: ForInStatement) {
            const openParenPos = writeToken(SyntaxKind.ForKeyword, node.pos);
            write(" ");
            writeToken(SyntaxKind.OpenParenToken, openParenPos);
            emitForBinding(node.initializer);
            write(" in ");
            emitExpression(node.expression);
            writeToken(SyntaxKind.CloseParenToken, node.expression.end);
            emitEmbeddedStatement(node.statement);
        }

        function emitForOfStatement(node: ForOfStatement) {
            const openParenPos = writeToken(SyntaxKind.ForKeyword, node.pos);
            write(" ");
            writeToken(SyntaxKind.OpenParenToken, openParenPos);
            emitForBinding(node.initializer);
            write(" of ");
            emitExpression(node.expression);
            writeToken(SyntaxKind.CloseParenToken, node.expression.end);
            emitEmbeddedStatement(node.statement);
        }

        function emitForBinding(node: VariableDeclarationList | Expression) {
            if (node !== undefined) {
                if (node.kind === SyntaxKind.VariableDeclarationList) {
                    emit(node);
                }
                else {
                    emitExpression(<Expression>node);
                }
            }
        }

        function emitContinueStatement(node: ContinueStatement) {
            writeToken(SyntaxKind.ContinueKeyword, node.pos);
            emitWithPrefix(" ", node.label);
            write(";");
        }

        function emitBreakStatement(node: BreakStatement) {
            writeToken(SyntaxKind.BreakKeyword, node.pos);
            emitWithPrefix(" ", node.label);
            write(";");
        }

        function emitReturnStatement(node: ReturnStatement) {
            writeToken(SyntaxKind.ReturnKeyword, node.pos, /*contextNode*/ node);
            emitExpressionWithPrefix(" ", node.expression);
            write(";");
        }

        function emitWithStatement(node: WithStatement) {
            write("with (");
            emitExpression(node.expression);
            write(")");
            emitEmbeddedStatement(node.statement);
        }

        function emitSwitchStatement(node: SwitchStatement) {
            const openParenPos = writeToken(SyntaxKind.SwitchKeyword, node.pos);
            write(" ");
            writeToken(SyntaxKind.OpenParenToken, openParenPos);
            emitExpression(node.expression);
            writeToken(SyntaxKind.CloseParenToken, node.expression.end);
            write(" ");
            emit(node.caseBlock);
        }

        function emitLabeledStatement(node: LabeledStatement) {
            emit(node.label);
            write(": ");
            emit(node.statement);
        }

        function emitThrowStatement(node: ThrowStatement) {
            write("throw");
            emitExpressionWithPrefix(" ", node.expression);
            write(";");
        }

        function emitTryStatement(node: TryStatement) {
            write("try ");
            emit(node.tryBlock);
            emit(node.catchClause);
            if (node.finallyBlock) {
                writeLine();
                write("finally ");
                emit(node.finallyBlock);
            }
        }

        function emitDebuggerStatement(node: DebuggerStatement) {
            writeToken(SyntaxKind.DebuggerKeyword, node.pos);
            write(";");
        }

        //
        // Declarations
        //

        function emitVariableDeclaration(node: VariableDeclaration) {
            emit(node.name);
            emitExpressionWithPrefix(" = ", node.initializer);
        }

        function emitVariableDeclarationList(node: VariableDeclarationList) {
            write(isLet(node) ? "let " : isConst(node) ? "const " : "var ");
            emitList(node, node.declarations, ListFormat.VariableDeclarationList);
        }

        function emitFunctionDeclaration(node: FunctionDeclaration) {
            emitFunctionDeclarationOrExpression(node);
        }

        function emitFunctionDeclarationOrExpression(node: FunctionDeclaration | FunctionExpression) {
            emitDecorators(node, node.decorators);
            emitModifiers(node, node.modifiers);
            write(node.asteriskToken ? "function* " : "function ");
            emitIdentifierName(node.name);
            emitSignatureAndBody(node, emitSignatureHead);
        }

        function emitSignatureAndBody(node: FunctionLikeDeclaration, emitSignatureHead: (node: SignatureDeclaration) => void) {
            const body = node.body;
            if (body) {
                if (isBlock(body)) {
                    const indentedFlag = node.emitFlags & NodeEmitFlags.Indented;
                    if (indentedFlag) {
                        increaseIndent();
                    }

                    if (node.emitFlags & NodeEmitFlags.ReuseTempVariableScope) {
                        emitSignatureHead(node);
                        emitBlockFunctionBody(node, body);
                    }
                    else {
                        const savedTempFlags = tempFlags;
                        tempFlags = 0;
                        emitSignatureHead(node);
                        emitBlockFunctionBody(node, body);
                        tempFlags = savedTempFlags;
                    }

                    if (indentedFlag) {
                        decreaseIndent();
                    }
                }
                else {
                    emitSignatureHead(node);
                    write(" ");
                    emitExpression(body);
                }
            }
            else {
                emitSignatureHead(node);
                write(";");
            }

        }

        function emitSignatureHead(node: FunctionDeclaration | FunctionExpression | MethodDeclaration | AccessorDeclaration | ConstructorDeclaration) {
            emitTypeParameters(node, node.typeParameters);
            emitParameters(node, node.parameters);
            emitWithPrefix(": ", node.type);
        }

        function shouldEmitBlockFunctionBodyOnSingleLine(parentNode: Node, body: Block) {
            // We must emit a function body as a single-line body in the following case:
            // * The body has NodeEmitFlags.SingleLine specified.

            // We must emit a function body as a multi-line body in the following cases:
            // * The body is explicitly marked as multi-line.
            // * A non-synthesized body's start and end position are on different lines.
            // * Any statement in the body starts on a new line.

            if (body.emitFlags & NodeEmitFlags.SingleLine) {
                return true;
            }

            if (body.multiLine) {
                return false;
            }

            if (!nodeIsSynthesized(body) && !rangeIsOnSingleLine(body, currentSourceFile)) {
                return false;
            }

            if (shouldWriteLeadingLineTerminator(body, body.statements, ListFormat.PreserveLines)
                || shouldWriteClosingLineTerminator(body, body.statements, ListFormat.PreserveLines)) {
                return false;
            }

            let previousStatement: Statement;
            for (const statement of body.statements) {
                if (shouldWriteSeparatingLineTerminator(previousStatement, statement, ListFormat.PreserveLines)) {
                    return false;
                }

                previousStatement = statement;
            }

            return true;
        }

        function emitBlockFunctionBody(parentNode: Node, body: Block) {
            write(" {");
            increaseIndent();

            emitBodyWithDetachedComments(body, body.statements,
                shouldEmitBlockFunctionBodyOnSingleLine(parentNode, body)
                    ? emitBlockFunctionBodyOnSingleLine
                    : emitBlockFunctionBodyWorker);

            decreaseIndent();
            writeToken(SyntaxKind.CloseBraceToken, body.statements.end, body);
        }

        function emitBlockFunctionBodyOnSingleLine(body: Block) {
            emitBlockFunctionBodyWorker(body, /*emitBlockFunctionBodyOnSingleLine*/ true);
        }

        function emitBlockFunctionBodyWorker(body: Block, emitBlockFunctionBodyOnSingleLine?: boolean) {
            // Emit all the prologue directives (like "use strict").
            const statementOffset = emitPrologueDirectives(body.statements, /*startWithNewLine*/ true);
            const helpersEmitted = emitHelpers(body);

            if (statementOffset === 0 && !helpersEmitted && emitBlockFunctionBodyOnSingleLine) {
                decreaseIndent();
                emitList(body, body.statements, ListFormat.SingleLineFunctionBodyStatements);
                increaseIndent();
            }
            else {
                emitList(body, body.statements, ListFormat.MultiLineFunctionBodyStatements, statementOffset);
            }
        }

        function emitClassDeclaration(node: ClassDeclaration) {
            emitClassDeclarationOrExpression(node);
        }

        function emitClassDeclarationOrExpression(node: ClassDeclaration | ClassExpression) {
            emitDecorators(node, node.decorators);
            emitModifiers(node, node.modifiers);
            write("class");
            emitNodeWithPrefix(" ", node.name, emitIdentifierName);

            const indentedFlag = node.emitFlags & NodeEmitFlags.Indented;
            if (indentedFlag) {
                increaseIndent();
            }

            emitTypeParameters(node, node.typeParameters);
            emitList(node, node.heritageClauses, ListFormat.ClassHeritageClauses);

            const savedTempFlags = tempFlags;
            tempFlags = 0;

            write(" {");
            emitList(node, node.members, ListFormat.ClassMembers);
            write("}");

            if (indentedFlag) {
                decreaseIndent();
            }

            tempFlags = savedTempFlags;
        }

        function emitInterfaceDeclaration(node: InterfaceDeclaration) {
            emitDecorators(node, node.decorators);
            emitModifiers(node, node.modifiers);
            write("interface ");
            emit(node.name);
            emitTypeParameters(node, node.typeParameters);
            emitList(node, node.heritageClauses, ListFormat.HeritageClauses);
            write(" {");
            emitList(node, node.members, ListFormat.InterfaceMembers);
            write("}");
        }

        function emitTypeAliasDeclaration(node: TypeAliasDeclaration) {
            emitDecorators(node, node.decorators);
            emitModifiers(node, node.modifiers);
            write("type ");
            emit(node.name);
            emitTypeParameters(node, node.typeParameters);
            write(" = ");
            emit(node.type);
            write(";");
        }

        function emitEnumDeclaration(node: EnumDeclaration) {
            emitModifiers(node, node.modifiers);
            write("enum ");
            emit(node.name);

            const savedTempFlags = tempFlags;
            tempFlags = 0;

            write(" {");
            emitList(node, node.members, ListFormat.EnumMembers);
            write("}");
            tempFlags = savedTempFlags;
        }

        function emitModuleDeclaration(node: ModuleDeclaration) {
            emitModifiers(node, node.modifiers);
            write(node.flags & NodeFlags.Namespace ? "namespace " : "module ");
            emit(node.name);

            let body = node.body;
            while (body.kind === SyntaxKind.ModuleDeclaration) {
                write(".");
                emit((<ModuleDeclaration>body).name);
                body = (<ModuleDeclaration>body).body;
            }

            write(" ");
            emit(body);
        }

        function emitModuleBlock(node: ModuleBlock) {
            if (isSingleLineEmptyBlock(node)) {
                write("{ }");
            }
            else {
                const savedTempFlags = tempFlags;
                tempFlags = 0;
                write("{");
                increaseIndent();
                emitBlockStatements(node);
                write("}");
                tempFlags = savedTempFlags;
            }
        }

        function emitCaseBlock(node: CaseBlock) {
            writeToken(SyntaxKind.OpenBraceToken, node.pos);
            emitList(node, node.clauses, ListFormat.CaseBlockClauses);
            writeToken(SyntaxKind.CloseBraceToken, node.clauses.end);
        }

        function emitImportEqualsDeclaration(node: ImportEqualsDeclaration) {
            emitModifiers(node, node.modifiers);
            write("import ");
            emit(node.name);
            write(" = ");
            emitModuleReference(node.moduleReference);
            write(";");
        }

        function emitModuleReference(node: ModuleReference) {
            if (node.kind === SyntaxKind.Identifier) {
                emitExpression(<Identifier>node);
            }
            else {
                emit(node);
            }
        }

        function emitImportDeclaration(node: ImportDeclaration) {
            emitModifiers(node, node.modifiers);
            write("import ");
            if (node.importClause) {
                emit(node.importClause);
                write(" from ");
            }
            emitExpression(node.moduleSpecifier);
            write(";");
        }

        function emitImportClause(node: ImportClause) {
            emit(node.name);
            if (node.name && node.namedBindings) {
                write(", ");
            }
            emit(node.namedBindings);
        }

        function emitNamespaceImport(node: NamespaceImport) {
            write("* as ");
            emit(node.name);
        }

        function emitNamedImports(node: NamedImports) {
            emitNamedImportsOrExports(node);
        }

        function emitImportSpecifier(node: ImportSpecifier) {
            emitImportOrExportSpecifier(node);
        }

        function emitExportAssignment(node: ExportAssignment) {
            write(node.isExportEquals ? "export = " : "export default ");
            emitExpression(node.expression);
            write(";");
        }

        function emitExportDeclaration(node: ExportDeclaration) {
            write("export ");
            if (node.exportClause) {
                emit(node.exportClause);
            }
            else {
                write("*");
            }
            if (node.moduleSpecifier) {
                write(" from ");
                emitExpression(node.moduleSpecifier);
            }
            write(";");
        }

        function emitNamedExports(node: NamedExports) {
            emitNamedImportsOrExports(node);
        }

        function emitExportSpecifier(node: ExportSpecifier) {
            emitImportOrExportSpecifier(node);
        }

        function emitNamedImportsOrExports(node: NamedImportsOrExports) {
            write("{");
            emitList(node, node.elements, ListFormat.NamedImportsOrExportsElements);
            write("}");
        }

        function emitImportOrExportSpecifier(node: ImportOrExportSpecifier) {
            if (node.propertyName) {
                emit(node.propertyName);
                write(" as ");
            }

            emit(node.name);
        }

        //
        // Module references
        //

        function emitExternalModuleReference(node: ExternalModuleReference) {
            write("require(");
            emitExpression(node.expression);
            write(")");
        }

        //
        // JSX
        //

        function emitJsxElement(node: JsxElement) {
            emit(node.openingElement);
            emitList(node, node.children, ListFormat.JsxElementChildren);
            emit(node.closingElement);
        }

        function emitJsxSelfClosingElement(node: JsxSelfClosingElement) {
            write("<");
            emitJsxTagName(node.tagName);
            write(" ");
            emitList(node, node.attributes, ListFormat.JsxElementAttributes);
            write("/>");
        }

        function emitJsxOpeningElement(node: JsxOpeningElement) {
            write("<");
            emitJsxTagName(node.tagName);
            writeIfAny(node.attributes, " ");
            emitList(node, node.attributes, ListFormat.JsxElementAttributes);
            write(">");
        }

        function emitJsxText(node: JsxText) {
            writer.writeLiteral(getTextOfNode(node, /*includeTrivia*/ true));
        }

        function emitJsxClosingElement(node: JsxClosingElement) {
            write("</");
            emitJsxTagName(node.tagName);
            write(">");
        }

        function emitJsxAttribute(node: JsxAttribute) {
            emit(node.name);
            emitWithPrefix("=", node.initializer);
        }

        function emitJsxSpreadAttribute(node: JsxSpreadAttribute) {
            write("{...");
            emitExpression(node.expression);
            write("}");
        }

        function emitJsxExpression(node: JsxExpression) {
            if (node.expression) {
                write("{");
                emitExpression(node.expression);
                write("}");
            }
        }

        function emitJsxTagName(node: JsxTagNameExpression) {
            if (node.kind === SyntaxKind.Identifier) {
                emitExpression(<Identifier>node);
            }
            else {
                emit(node);
            }
        }

        //
        // Clauses
        //

        function emitCaseClause(node: CaseClause) {
            write("case ");
            emitExpression(node.expression);
            write(":");

            emitCaseOrDefaultClauseStatements(node, node.statements);
        }

        function emitDefaultClause(node: DefaultClause) {
            write("default:");
            emitCaseOrDefaultClauseStatements(node, node.statements);
        }

        function emitCaseOrDefaultClauseStatements(parentNode: Node, statements: NodeArray<Statement>) {
            const emitAsSingleStatement =
                statements.length === 1 &&
                (
                    // treat synthesized nodes as located on the same line for emit purposes
                    nodeIsSynthesized(parentNode) ||
                    nodeIsSynthesized(statements[0]) ||
                    rangeStartPositionsAreOnSameLine(parentNode, statements[0], currentSourceFile)
                );

            if (emitAsSingleStatement) {
                write(" ");
                emit(statements[0]);
            }
            else {
                emitList(parentNode, statements, ListFormat.CaseOrDefaultClauseStatements);
            }
        }

        function emitHeritageClause(node: HeritageClause) {
            write(" ");
            writeTokenText(node.token);
            write(" ");
            emitList(node, node.types, ListFormat.HeritageClauseTypes);
        }

        function emitCatchClause(node: CatchClause) {
            writeLine();
            const openParenPos = writeToken(SyntaxKind.CatchKeyword, node.pos);
            write(" ");
            writeToken(SyntaxKind.OpenParenToken, openParenPos);
            emit(node.variableDeclaration);
            writeToken(SyntaxKind.CloseParenToken, node.variableDeclaration ? node.variableDeclaration.end : openParenPos);
            write(" ");
            emit(node.block);
        }

        //
        // Property assignments
        //

        function emitPropertyAssignment(node: PropertyAssignment) {
            emit(node.name);
            write(": ");
            // This is to ensure that we emit comment in the following case:
            //      For example:
            //          obj = {
            //              id: /*comment1*/ ()=>void
            //          }
            // "comment1" is not considered to be leading comment for node.initializer
            // but rather a trailing comment on the previous node.
            const initializer = node.initializer;
            if (!shouldSkipLeadingCommentsForNode(initializer)) {
                const commentRange = initializer.commentRange || initializer;
                emitTrailingCommentsOfPosition(commentRange.pos);
            }

            emitExpression(initializer);
        }

        function emitShorthandPropertyAssignment(node: ShorthandPropertyAssignment) {
            emit(node.name);
            if (node.objectAssignmentInitializer) {
                write(" = ");
                emitExpression(node.objectAssignmentInitializer);
            }
        }

        //
        // Enum
        //

        function emitEnumMember(node: EnumMember) {
            emit(node.name);
            emitExpressionWithPrefix(" = ", node.initializer);
        }

        //
        // Top-level nodes
        //

        function emitSourceFile(node: SourceFile) {
            writeLine();
            emitShebang();
            emitBodyWithDetachedComments(node, node.statements, emitSourceFileWorker);
        }

        function emitSourceFileWorker(node: SourceFile) {
            const statements = node.statements;
            const statementOffset = emitPrologueDirectives(statements);
            const savedTempFlags = tempFlags;
            tempFlags = 0;
            emitHelpers(node);
            emitList(node, statements, ListFormat.MultiLine, statementOffset);
            tempFlags = savedTempFlags;
        }

        // Transformation nodes

        function emitPartiallyEmittedExpression(node: PartiallyEmittedExpression) {
            emitExpression(node.expression);
        }

        /**
         * Emits any prologue directives at the start of a Statement list, returning the
         * number of prologue directives written to the output.
         */
        function emitPrologueDirectives(statements: Node[], startWithNewLine?: boolean): number {
            for (let i = 0; i < statements.length; i++) {
                if (isPrologueDirective(statements[i])) {
                    if (startWithNewLine || i > 0) {
                        writeLine();
                    }
                    emit(statements[i]);
                }
                else {
                    // return index of the first non prologue directive
                    return i;
                }
            }

            return statements.length;
        }

        function emitHelpers(node: Node) {
            const emitFlags = node.emitFlags;
            let helpersEmitted = false;
            if (emitFlags & NodeEmitFlags.EmitEmitHelpers) {
                helpersEmitted = emitEmitHelpers(currentSourceFile);
            }

            if (emitFlags & NodeEmitFlags.EmitExportStar) {
                writeLines(exportStarHelper);
                helpersEmitted = true;
            }

            if (emitFlags & NodeEmitFlags.EmitSuperHelper) {
                writeLines(superHelper);
                helpersEmitted = true;
            }

            if (emitFlags & NodeEmitFlags.EmitAdvancedSuperHelper) {
                writeLines(advancedSuperHelper);
                helpersEmitted = true;
            }

            return helpersEmitted;
        }

        function emitEmitHelpers(node: SourceFile) {
            // Only emit helpers if the user did not say otherwise.
            if (compilerOptions.noEmitHelpers) {
                return false;
            }

            // Don't emit helpers if we can import them.
            if (compilerOptions.importHelpers
                && (isExternalModule(node) || compilerOptions.isolatedModules)) {
                return false;
            }

            let helpersEmitted = false;

            // Only Emit __extends function when target ES5.
            // For target ES6 and above, we can emit classDeclaration as is.
            if ((languageVersion < ScriptTarget.ES6) && (!extendsEmitted && node.flags & NodeFlags.HasClassExtends)) {
                writeLines(extendsHelper);
                extendsEmitted = true;
                helpersEmitted = true;
            }

            if (compilerOptions.jsx !== JsxEmit.Preserve && !assignEmitted && (node.flags & NodeFlags.HasJsxSpreadAttributes)) {
                writeLines(assignHelper);
                assignEmitted = true;
            }

            if (!decorateEmitted && node.flags & NodeFlags.HasDecorators) {
                writeLines(decorateHelper);
                if (compilerOptions.emitDecoratorMetadata) {
                    writeLines(metadataHelper);
                }

                decorateEmitted = true;
                helpersEmitted = true;
            }

            if (!paramEmitted && node.flags & NodeFlags.HasParamDecorators) {
                writeLines(paramHelper);
                paramEmitted = true;
                helpersEmitted = true;
            }

            if (!awaiterEmitted && node.flags & NodeFlags.HasAsyncFunctions) {
                writeLines(awaiterHelper);
                if (languageVersion < ScriptTarget.ES6) {
                    writeLines(generatorHelper);
                }

                awaiterEmitted = true;
                helpersEmitted = true;
            }

            if (helpersEmitted) {
                writeLine();
            }

            return helpersEmitted;
        }

        function writeLines(text: string): void {
            const lines = text.split(/\r\n|\r|\n/g);
            for (let i = 0; i < lines.length; i++) {
                const line = lines[i];
                if (line.length) {
                    if (i > 0) {
                        writeLine();
                    }
                    write(line);
                }
            }
        }

        //
        // Helpers
        //

        function emitShebang() {
            const shebang = getShebang(currentText);
            if (shebang) {
                write(shebang);
                writeLine();
            }
        }

        function emitModifiers(node: Node, modifiers: NodeArray<Modifier>) {
            if (modifiers && modifiers.length) {
                emitList(node, modifiers, ListFormat.Modifiers);
                write(" ");
            }
        }

        function emitWithPrefix(prefix: string, node: Node) {
            emitNodeWithPrefix(prefix, node, emit);
        }

        function emitExpressionWithPrefix(prefix: string, node: Node) {
            emitNodeWithPrefix(prefix, node, emitExpression);
        }

        function emitNodeWithPrefix(prefix: string, node: Node, emit: (node: Node) => void) {
            if (node) {
                write(prefix);
                emit(node);
            }
        }

        function emitWithSuffix(node: Node, suffix: string) {
            if (node) {
                emit(node);
                write(suffix);
            }
        }

        function tryEmitSubstitute(node: Node, emitNode: (node: Node) => void, isExpression: boolean) {
            if (isSubstitutionEnabled(node) && (node.emitFlags & NodeEmitFlags.NoSubstitution) === 0) {
                const substitute = onSubstituteNode(node, isExpression);
                if (substitute !== node) {
                    substitute.emitFlags |= NodeEmitFlags.NoSubstitution;
                    emitNode(substitute);
                    return true;
                }
            }

            return false;
        }

        function tryEmitConstantValue(node: PropertyAccessExpression | ElementAccessExpression): boolean {
            const constantValue = tryGetConstEnumValue(node);
            if (constantValue !== undefined) {
                write(String(constantValue));
                if (!compilerOptions.removeComments) {
                    const propertyName = isPropertyAccessExpression(node)
                        ? declarationNameToString(node.name)
                        : getTextOfNode(node.argumentExpression);
                    write(` /* ${propertyName} */`);
                }

                return true;
            }

            return false;
        }

        function emitEmbeddedStatement(node: Statement) {
            if (isBlock(node)) {
                write(" ");
                emit(node);
            }
            else {
                writeLine();
                increaseIndent();
                emit(node);
                decreaseIndent();
            }
        }

        function emitDecorators(parentNode: Node, decorators: NodeArray<Decorator>) {
            emitList(parentNode, decorators, ListFormat.Decorators);
        }

        function emitTypeArguments(parentNode: Node, typeArguments: NodeArray<TypeNode>) {
            emitList(parentNode, typeArguments, ListFormat.TypeArguments);
        }

        function emitTypeParameters(parentNode: Node, typeParameters: NodeArray<TypeParameterDeclaration>) {
            emitList(parentNode, typeParameters, ListFormat.TypeParameters);
        }

        function emitParameters(parentNode: Node, parameters: NodeArray<ParameterDeclaration>) {
            emitList(parentNode, parameters, ListFormat.Parameters);
        }

        function emitParametersForArrow(parentNode: Node, parameters: NodeArray<ParameterDeclaration>) {
            if (parameters &&
                parameters.length === 1 &&
                parameters[0].type === undefined &&
                parameters[0].pos === parentNode.pos) {
                emit(parameters[0]);
            }
            else {
                emitParameters(parentNode, parameters);
            }
        }

        function emitParametersForIndexSignature(parentNode: Node, parameters: NodeArray<ParameterDeclaration>) {
            emitList(parentNode, parameters, ListFormat.IndexSignatureParameters);
        }

        function emitList(parentNode: Node, children: NodeArray<Node>, format: ListFormat, start?: number, count?: number) {
            emitNodeList(emit, parentNode, children, format, start, count);
        }

        function emitExpressionList(parentNode: Node, children: NodeArray<Node>, format: ListFormat, start?: number, count?: number) {
            emitNodeList(emitExpression, parentNode, children, format, start, count);
        }

        function emitNodeList(emit: (node: Node) => void, parentNode: Node, children: NodeArray<Node>, format: ListFormat, start = 0, count = children ? children.length - start : 0) {
            const isUndefined = children === undefined;
            if (isUndefined && format & ListFormat.OptionalIfUndefined) {
                return;
            }

            const isEmpty = isUndefined || children.length === 0 || start >= children.length || count === 0;
            if (isEmpty && format & ListFormat.OptionalIfEmpty) {
                return;
            }

            if (format & ListFormat.BracketsMask) {
                write(getOpeningBracket(format));
            }

            if (isEmpty) {
                // Write a line terminator if the parent node was multi-line
                if (format & ListFormat.MultiLine) {
                    writeLine();
                }
                else if (format & ListFormat.SpaceBetweenBraces) {
                    write(" ");
                }
            }
            else {
                // Write the opening line terminator or leading whitespace.
                const mayEmitInterveningComments = (format & ListFormat.NoInterveningComments) === 0;
                let shouldEmitInterveningComments = mayEmitInterveningComments;
                if (shouldWriteLeadingLineTerminator(parentNode, children, format)) {
                    writeLine();
                    shouldEmitInterveningComments = false;
                }
                else if (format & ListFormat.SpaceBetweenBraces) {
                    write(" ");
                }

                // Increase the indent, if requested.
                if (format & ListFormat.Indented) {
                    increaseIndent();
                }

                // Emit each child.
                let previousSibling: Node;
                let shouldDecreaseIndentAfterEmit: boolean;
                const delimiter = getDelimiter(format);
                for (let i = 0; i < count; i++) {
                    const child = children[start + i];

                    // Write the delimiter if this is not the first node.
                    if (previousSibling) {
                        write(delimiter);

                        // Write either a line terminator or whitespace to separate the elements.
                        if (shouldWriteSeparatingLineTerminator(previousSibling, child, format)) {
                            // If a synthesized node in a single-line list starts on a new
                            // line, we should increase the indent.
                            if ((format & (ListFormat.LinesMask | ListFormat.Indented)) === ListFormat.SingleLine) {
                                increaseIndent();
                                shouldDecreaseIndentAfterEmit = true;
                            }

                            writeLine();
                            shouldEmitInterveningComments = false;
                        }
                        else if (previousSibling && format & ListFormat.SpaceBetweenSiblings) {
                            write(" ");
                        }
                    }

                    if (shouldEmitInterveningComments) {
                        const commentRange = child.commentRange || child;
                        emitTrailingCommentsOfPosition(commentRange.pos);
                    }
                    else {
                        shouldEmitInterveningComments = mayEmitInterveningComments;
                    }

                    // Emit this child.
                    emit(child);

                    if (shouldDecreaseIndentAfterEmit) {
                        decreaseIndent();
                        shouldDecreaseIndentAfterEmit = false;
                    }

                    previousSibling = child;
                }

                // Write a trailing comma, if requested.
                const hasTrailingComma = (format & ListFormat.AllowTrailingComma) && children.hasTrailingComma;
                if (format & ListFormat.CommaDelimited && hasTrailingComma) {
                    write(",");
                }

                // Decrease the indent, if requested.
                if (format & ListFormat.Indented) {
                    decreaseIndent();
                }

                // Write the closing line terminator or closing whitespace.
                if (shouldWriteClosingLineTerminator(parentNode, children, format)) {
                    writeLine();
                }
                else if (format & ListFormat.SpaceBetweenBraces) {
                    write(" ");
                }
            }

            if (format & ListFormat.BracketsMask) {
                write(getClosingBracket(format));
            }
        }

        function writeIfAny(nodes: NodeArray<Node>, text: string) {
            if (nodes && nodes.length > 0) {
                write(text);
            }
        }

        function writeIfPresent(node: Node, text: string) {
            if (node !== undefined) {
                write(text);
            }
        }

        function writeToken(token: SyntaxKind, pos: number, contextNode?: Node) {
            const tokenStartPos = emitTokenStart(token, pos, contextNode, shouldSkipLeadingSourceMapForToken, getTokenSourceMapRange);
            const tokenEndPos = writeTokenText(token, tokenStartPos);
            return emitTokenEnd(token, tokenEndPos, contextNode, shouldSkipTrailingSourceMapForToken, getTokenSourceMapRange);
        }

        function shouldSkipLeadingSourceMapForToken(contextNode: Node) {
            return (contextNode.emitFlags & NodeEmitFlags.NoTokenLeadingSourceMaps) !== 0;
        }

        function shouldSkipTrailingSourceMapForToken(contextNode: Node) {
            return (contextNode.emitFlags & NodeEmitFlags.NoTokenTrailingSourceMaps) !== 0;
        }

        function writeTokenText(token: SyntaxKind, pos?: number) {
            const tokenString = tokenToString(token);
            write(tokenString);
            return positionIsSynthesized(pos) ? -1 : pos + tokenString.length;
        }

        function writeTokenNode(node: Node) {
            if (node) {
                emitStart(/*range*/ node, /*contextNode*/ node, shouldSkipLeadingSourceMapForNode, shouldSkipSourceMapForChildren, getSourceMapRange);
                writeTokenText(node.kind);
                emitEnd(/*range*/ node, /*contextNode*/ node, shouldSkipTrailingSourceMapForNode, shouldSkipSourceMapForChildren, getSourceMapRange);
            }
        }

        function increaseIndentIf(value: boolean, valueToWriteWhenNotIndenting?: string) {
            if (value) {
                increaseIndent();
                writeLine();
            }
            else if (valueToWriteWhenNotIndenting) {
                write(valueToWriteWhenNotIndenting);
            }
        }

        // Helper function to decrease the indent if we previously indented.  Allows multiple
        // previous indent values to be considered at a time.  This also allows caller to just
        // call this once, passing in all their appropriate indent values, instead of needing
        // to call this helper function multiple times.
        function decreaseIndentIf(value1: boolean, value2?: boolean) {
            if (value1) {
                decreaseIndent();
            }
            if (value2) {
                decreaseIndent();
            }
        }

        function shouldWriteLeadingLineTerminator(parentNode: Node, children: NodeArray<Node>, format: ListFormat) {
            if (format & ListFormat.MultiLine) {
                return true;
            }

            if (format & ListFormat.PreserveLines) {
                if (format & ListFormat.PreferNewLine) {
                    return true;
                }

                const firstChild = children[0];
                if (firstChild === undefined) {
                    return !rangeIsOnSingleLine(parentNode, currentSourceFile);
                }
                else if (positionIsSynthesized(parentNode.pos) || nodeIsSynthesized(firstChild)) {
                    return synthesizedNodeStartsOnNewLine(firstChild, format);
                }
                else {
                    return !rangeStartPositionsAreOnSameLine(parentNode, firstChild, currentSourceFile);
                }
            }
            else {
                return false;
            }
        }

        function shouldWriteSeparatingLineTerminator(previousNode: Node, nextNode: Node, format: ListFormat) {
            if (format & ListFormat.MultiLine) {
                return true;
            }
            else if (format & ListFormat.PreserveLines) {
                if (previousNode === undefined || nextNode === undefined) {
                    return false;
                }
                else if (nodeIsSynthesized(previousNode) || nodeIsSynthesized(nextNode)) {
                    return synthesizedNodeStartsOnNewLine(previousNode, format) || synthesizedNodeStartsOnNewLine(nextNode, format);
                }
                else {
                    return !rangeEndIsOnSameLineAsRangeStart(previousNode, nextNode, currentSourceFile);
                }
            }
            else {
                return nextNode.startsOnNewLine;
            }
        }

        function shouldWriteClosingLineTerminator(parentNode: Node, children: NodeArray<Node>, format: ListFormat) {
            if (format & ListFormat.MultiLine) {
                return (format & ListFormat.NoTrailingNewLine) === 0;
            }
            else if (format & ListFormat.PreserveLines) {
                if (format & ListFormat.PreferNewLine) {
                    return true;
                }

                const lastChild = lastOrUndefined(children);
                if (lastChild === undefined) {
                    return !rangeIsOnSingleLine(parentNode, currentSourceFile);
                }
                else if (positionIsSynthesized(parentNode.pos) || nodeIsSynthesized(lastChild)) {
                    return synthesizedNodeStartsOnNewLine(lastChild, format);
                }
                else {
                    return !rangeEndPositionsAreOnSameLine(parentNode, lastChild, currentSourceFile);
                }
            }
            else {
                return false;
            }
        }

        function synthesizedNodeStartsOnNewLine(node: Node, format?: ListFormat) {
            if (nodeIsSynthesized(node)) {
                const startsOnNewLine = node.startsOnNewLine;
                if (startsOnNewLine === undefined) {
                    return (format & ListFormat.PreferNewLine) !== 0;
                }

                return startsOnNewLine;
            }

            return (format & ListFormat.PreferNewLine) !== 0;
        }

        function needsIndentation(parent: Node, node1: Node, node2: Node): boolean {
            parent = skipSynthesizedParentheses(parent);
            node1 = skipSynthesizedParentheses(node1);
            node2 = skipSynthesizedParentheses(node2);

            // Always use a newline for synthesized code if the synthesizer desires it.
            if (node2.startsOnNewLine) {
                return true;
            }

            return !nodeIsSynthesized(parent)
                && !nodeIsSynthesized(node1)
                && !nodeIsSynthesized(node2)
                && !rangeEndIsOnSameLineAsRangeStart(node1, node2, currentSourceFile);
        }

        function skipSynthesizedParentheses(node: Node) {
            while (node.kind === SyntaxKind.ParenthesizedExpression && nodeIsSynthesized(node)) {
                node = (<ParenthesizedExpression>node).expression;
            }

            return node;
        }

        function getTextOfNode(node: Node, includeTrivia?: boolean): string {
            if (isGeneratedIdentifier(node)) {
                return getGeneratedIdentifier(<Identifier>node);
            }
            else if (isIdentifier(node) && (nodeIsSynthesized(node) || !node.parent)) {
                return unescapeIdentifier(node.text);
            }
            else if (node.kind === SyntaxKind.StringLiteral && (<StringLiteral>node).textSourceNode) {
                return getTextOfNode((<StringLiteral>node).textSourceNode, includeTrivia);
            }
            else if (isLiteralExpression(node) && (nodeIsSynthesized(node) || !node.parent)) {
                return node.text;
            }

            return getSourceTextOfNodeFromSourceFile(currentSourceFile, node, includeTrivia);
        }

        function getLiteralTextOfNode(node: LiteralLikeNode): string {
            if (node.kind === SyntaxKind.StringLiteral && (<StringLiteral>node).textSourceNode) {
                const textSourceNode = (<StringLiteral>node).textSourceNode;
                if (isIdentifier(textSourceNode)) {
                    return "\"" + escapeNonAsciiCharacters(escapeString(getTextOfNode(textSourceNode))) + "\"";
                }
                else {
                    return getLiteralTextOfNode(textSourceNode);
                }
            }

            return getLiteralText(node, currentSourceFile, languageVersion);
        }

        function tryGetConstEnumValue(node: Node): number {
            if (compilerOptions.isolatedModules) {
                return undefined;
            }

            return isPropertyAccessExpression(node) || isElementAccessExpression(node)
                ? resolver.getConstantValue(<PropertyAccessExpression | ElementAccessExpression>node)
                : undefined;
        }

        function isSingleLineEmptyBlock(block: Block) {
            return !block.multiLine
                && block.statements.length === 0
                && rangeEndIsOnSameLineAsRangeStart(block, block, currentSourceFile);
        }

        function isUniqueName(name: string): boolean {
            return !resolver.hasGlobalName(name) &&
                !hasProperty(currentFileIdentifiers, name) &&
                !hasProperty(generatedNameSet, name);
        }

<<<<<<< HEAD
            /**
             * Emit trailing comments at the position. The term trailing comment is used here to describe following comment:
             *      x /*comment1* /, y
             *         ^ => pos; the function will emit "comment1"
             */
            function emitTrailingCommentsOfPosition(pos: number) {
                if (compilerOptions.removeComments) {
                    return;
=======
        function isUniqueLocalName(name: string, container: Node): boolean {
            for (let node = container; isNodeDescendantOf(node, container); node = node.nextContainer) {
                if (node.locals && hasProperty(node.locals, name)) {
                    // We conservatively include alias symbols to cover cases where they're emitted as locals
                    if (node.locals[name].flags & (SymbolFlags.Value | SymbolFlags.ExportValue | SymbolFlags.Alias)) {
                        return false;
                    }
>>>>>>> e9178a59
                }
            }
            return true;
        }

        /**
        * Return the next available name in the pattern _a ... _z, _0, _1, ...
        * TempFlags._i or TempFlags._n may be used to express a preference for that dedicated name.
        * Note that names generated by makeTempVariableName and makeUniqueName will never conflict.
        */
        function makeTempVariableName(flags: TempFlags): string {
            if (flags && !(tempFlags & flags)) {
                const name = flags === TempFlags._i ? "_i" : "_n";
                if (isUniqueName(name)) {
                    tempFlags |= flags;
                    return name;
                }
            }
            while (true) {
                const count = tempFlags & TempFlags.CountMask;
                tempFlags++;
                // Skip over 'i' and 'n'
                if (count !== 8 && count !== 13) {
                    const name = count < 26
                        ? "_" + String.fromCharCode(CharacterCodes.a + count)
                        : "_" + (count - 26);
                    if (isUniqueName(name)) {
                        return name;
                    }
                }
            }
        }

        // Generate a name that is unique within the current file and doesn't conflict with any names
        // in global scope. The name is formed by adding an '_n' suffix to the specified base name,
        // where n is a positive integer. Note that names generated by makeTempVariableName and
        // makeUniqueName are guaranteed to never conflict.
        function makeUniqueName(baseName: string): string {
            // Find the first unique 'name_n', where n is a positive number
            if (baseName.charCodeAt(baseName.length - 1) !== CharacterCodes._) {
                baseName += "_";
            }
            let i = 1;
            while (true) {
                const generatedName = baseName + i;
                if (isUniqueName(generatedName)) {
                    return generatedNameSet[generatedName] = generatedName;
                }
                i++;
            }
        }

        function generateNameForModuleOrEnum(node: ModuleDeclaration | EnumDeclaration) {
            const name = getTextOfNode(node.name);
            // Use module/enum name itself if it is unique, otherwise make a unique variation
            return isUniqueLocalName(name, node) ? name : makeUniqueName(name);
        }

        function generateNameForImportOrExportDeclaration(node: ImportDeclaration | ExportDeclaration) {
            const expr = getExternalModuleName(node);
            const baseName = expr.kind === SyntaxKind.StringLiteral ?
                escapeIdentifier(makeIdentifierFromModuleName((<LiteralExpression>expr).text)) : "module";
            return makeUniqueName(baseName);
        }

        function generateNameForExportDefault() {
            return makeUniqueName("default");
        }

        function generateNameForClassExpression() {
            return makeUniqueName("class");
        }

        /**
         * Generates a unique name from a node.
         *
         * @param node A node.
         */
        function generateNameForNode(node: Node): string {
            switch (node.kind) {
                case SyntaxKind.Identifier:
                    return makeUniqueName(getTextOfNode(node));
                case SyntaxKind.ModuleDeclaration:
                case SyntaxKind.EnumDeclaration:
                    return generateNameForModuleOrEnum(<ModuleDeclaration | EnumDeclaration>node);
                case SyntaxKind.ImportDeclaration:
                case SyntaxKind.ExportDeclaration:
                    return generateNameForImportOrExportDeclaration(<ImportDeclaration | ExportDeclaration>node);
                case SyntaxKind.FunctionDeclaration:
                case SyntaxKind.ClassDeclaration:
                case SyntaxKind.ExportAssignment:
                    return generateNameForExportDefault();
                case SyntaxKind.ClassExpression:
                    return generateNameForClassExpression();
                default:
                    return makeTempVariableName(TempFlags.Auto);
            }
        }

        /**
         * Generates a unique identifier for a node.
         *
         * @param name A generated name.
         */
        function generateName(name: Identifier) {
            switch (name.autoGenerateKind) {
                case GeneratedIdentifierKind.Auto:
                    return makeTempVariableName(TempFlags.Auto);
                case GeneratedIdentifierKind.Loop:
                    return makeTempVariableName(TempFlags._i);
                case GeneratedIdentifierKind.Unique:
                    return makeUniqueName(name.text);
            }

            Debug.fail("Unsupported GeneratedIdentifierKind.");
        }

        /**
         * Gets the node from which a name should be generated.
         *
         * @param name A generated name wrapper.
         */
        function getNodeForGeneratedName(name: Identifier) {
            const autoGenerateId = name.autoGenerateId;
            let node = name as Node;
            let original = node.original;
            while (original) {
                node = original;

                // if "node" is a different generated name (having a different
                // "autoGenerateId"), use it and stop traversing.
                if (isIdentifier(node)
                    && node.autoGenerateKind === GeneratedIdentifierKind.Node
                    && node.autoGenerateId !== autoGenerateId) {
                    break;
                }

                original = node.original;
            }

            // otherwise, return the original node for the source;
            return node;
        }

        /**
         * Gets the generated identifier text from a generated identifier.
         *
         * @param name The generated identifier.
         */
        function getGeneratedIdentifier(name: Identifier) {
            if (name.autoGenerateKind === GeneratedIdentifierKind.Node) {
                // Generated names generate unique names based on their original node
                // and are cached based on that node's id
                const node = getNodeForGeneratedName(name);
                const nodeId = getNodeId(node);
                return nodeIdToGeneratedName[nodeId] || (nodeIdToGeneratedName[nodeId] = unescapeIdentifier(generateNameForNode(node)));
            }
            else {
                // Auto, Loop, and Unique names are cached based on their unique
                // autoGenerateId.
                const autoGenerateId = name.autoGenerateId;
                return autoGeneratedIdToGeneratedName[autoGenerateId] || (autoGeneratedIdToGeneratedName[autoGenerateId] = unescapeIdentifier(generateName(name)));
            }
        }

        function createDelimiterMap() {
            const delimiters: string[] = [];
            delimiters[ListFormat.None] = "";
            delimiters[ListFormat.CommaDelimited] = ",";
            delimiters[ListFormat.BarDelimited] = " |";
            delimiters[ListFormat.AmpersandDelimited] = " &";
            return delimiters;
        }

        function getDelimiter(format: ListFormat) {
            return delimiters[format & ListFormat.DelimitersMask];
        }

        function createBracketsMap() {
            const brackets: string[][] = [];
            brackets[ListFormat.Braces] = ["{", "}"];
            brackets[ListFormat.Parenthesis] = ["(", ")"];
            brackets[ListFormat.AngleBrackets] = ["<", ">"];
            brackets[ListFormat.SquareBrackets] = ["[", "]"];
            return brackets;
        }

        function getOpeningBracket(format: ListFormat) {
            return brackets[format & ListFormat.BracketsMask][0];
        }

        function getClosingBracket(format: ListFormat) {
            return brackets[format & ListFormat.BracketsMask][1];
        }
    }

    const enum ListFormat {
        None = 0,

        // Line separators
        SingleLine = 0,                 // Prints the list on a single line (default).
        MultiLine = 1 << 0,             // Prints the list on multiple lines.
        PreserveLines = 1 << 1,         // Prints the list using line preservation if possible.
        LinesMask = SingleLine | MultiLine | PreserveLines,

        // Delimiters
        NotDelimited = 0,               // There is no delimiter between list items (default).
        BarDelimited = 1 << 2,          // Each list item is space-and-bar (" |") delimited.
        AmpersandDelimited = 1 << 3,    // Each list item is space-and-ampersand (" &") delimited.
        CommaDelimited = 1 << 4,        // Each list item is comma (",") delimited.
        DelimitersMask = BarDelimited | AmpersandDelimited | CommaDelimited,

        AllowTrailingComma = 1 << 5,    // Write a trailing comma (",") if present.

        // Whitespace
        Indented = 1 << 6,              // The list should be indented.
        SpaceBetweenBraces = 1 << 7,    // Inserts a space after the opening brace and before the closing brace.
        SpaceBetweenSiblings = 1 << 8,  // Inserts a space between each sibling node.

        // Brackets/Braces
        Braces = 1 << 9,                 // The list is surrounded by "{" and "}".
        Parenthesis = 1 << 10,          // The list is surrounded by "(" and ")".
        AngleBrackets = 1 << 11,        // The list is surrounded by "<" and ">".
        SquareBrackets = 1 << 12,       // The list is surrounded by "[" and "]".
        BracketsMask = Braces | Parenthesis | AngleBrackets | SquareBrackets,

        OptionalIfUndefined = 1 << 13,  // Do not emit brackets if the list is undefined.
        OptionalIfEmpty = 1 << 14,      // Do not emit brackets if the list is empty.
        Optional = OptionalIfUndefined | OptionalIfEmpty,

        // Other
        PreferNewLine = 1 << 15,        // Prefer adding a LineTerminator between synthesized nodes.
        NoTrailingNewLine = 1 << 16,    // Do not emit a trailing NewLine for a MultiLine list.
        NoInterveningComments = 1 << 17, // Do not emit comments between each node

        // Precomputed Formats
        Modifiers = SingleLine | SpaceBetweenSiblings,
        HeritageClauses = SingleLine | SpaceBetweenSiblings,
        TypeLiteralMembers = MultiLine | Indented,
        TupleTypeElements = CommaDelimited | SpaceBetweenSiblings | SingleLine | Indented,
        UnionTypeConstituents = BarDelimited | SpaceBetweenSiblings | SingleLine,
        IntersectionTypeConstituents = AmpersandDelimited | SpaceBetweenSiblings | SingleLine,
        ObjectBindingPatternElements = SingleLine | AllowTrailingComma | SpaceBetweenBraces | CommaDelimited | SpaceBetweenSiblings,
        ArrayBindingPatternElements = SingleLine | AllowTrailingComma | CommaDelimited | SpaceBetweenSiblings,
        ObjectLiteralExpressionProperties = PreserveLines | CommaDelimited | SpaceBetweenSiblings | SpaceBetweenBraces | Indented | Braces,
        ArrayLiteralExpressionElements = PreserveLines | CommaDelimited | SpaceBetweenSiblings | AllowTrailingComma | Indented | SquareBrackets,
        CallExpressionArguments = CommaDelimited | SpaceBetweenSiblings | SingleLine | Parenthesis,
        NewExpressionArguments = CommaDelimited | SpaceBetweenSiblings | SingleLine | Parenthesis | OptionalIfUndefined,
        TemplateExpressionSpans = SingleLine | NoInterveningComments,
        SingleLineBlockStatements = SpaceBetweenBraces | SpaceBetweenSiblings | SingleLine,
        MultiLineBlockStatements = Indented | MultiLine,
        VariableDeclarationList = CommaDelimited | SpaceBetweenSiblings | SingleLine,
        SingleLineFunctionBodyStatements = SingleLine | SpaceBetweenSiblings | SpaceBetweenBraces,
        MultiLineFunctionBodyStatements = MultiLine,
        ClassHeritageClauses = SingleLine | SpaceBetweenSiblings,
        ClassMembers = Indented | MultiLine,
        InterfaceMembers = Indented | MultiLine,
        EnumMembers = CommaDelimited | Indented | MultiLine,
        CaseBlockClauses = Indented | MultiLine,
        NamedImportsOrExportsElements = CommaDelimited | SpaceBetweenSiblings | AllowTrailingComma | SingleLine | SpaceBetweenBraces,
        JsxElementChildren = SingleLine | NoInterveningComments,
        JsxElementAttributes = SingleLine | SpaceBetweenSiblings | NoInterveningComments,
        CaseOrDefaultClauseStatements = Indented | MultiLine | NoTrailingNewLine | OptionalIfEmpty,
        HeritageClauseTypes = CommaDelimited | SpaceBetweenSiblings | SingleLine,
        SourceFileStatements = MultiLine | NoTrailingNewLine,
        Decorators = MultiLine | Optional,
        TypeArguments = CommaDelimited | SpaceBetweenSiblings | SingleLine | Indented | AngleBrackets | Optional,
        TypeParameters = CommaDelimited | SpaceBetweenSiblings | SingleLine | Indented | AngleBrackets | Optional,
        Parameters = CommaDelimited | SpaceBetweenSiblings | SingleLine | Indented | Parenthesis,
        IndexSignatureParameters = CommaDelimited | SpaceBetweenSiblings | SingleLine | Indented | SquareBrackets,
    }
}
<|MERGE_RESOLUTION|>--- conflicted
+++ resolved
@@ -1,2999 +1,2988 @@
-/// <reference path="checker.ts"/>
-/// <reference path="transformer.ts" />
-/// <reference path="declarationEmitter.ts"/>
-/// <reference path="sourcemap.ts"/>
-/// <reference path="comments.ts" />
-
-/* @internal */
-namespace ts {
-    // Flags enum to track count of temp variables and a few dedicated names
-    const enum TempFlags {
-        Auto      = 0x00000000,  // No preferred name
-        CountMask = 0x0FFFFFFF,  // Temp variable counter
-        _i        = 0x10000000,  // Use/preference flag for '_i'
-    }
-
-    // targetSourceFile is when users only want one file in entire project to be emitted. This is used in compileOnSave feature
-    export function emitFiles(resolver: EmitResolver, host: EmitHost, targetSourceFile: SourceFile): EmitResult {
-        const delimiters = createDelimiterMap();
-        const brackets = createBracketsMap();
-
-        // emit output for the __extends helper function
-        const extendsHelper = `
-var __extends = (this && this.__extends) || function (d, b) {
-    for (var p in b) if (b.hasOwnProperty(p)) d[p] = b[p];
-    function __() { this.constructor = d; }
-    d.prototype = b === null ? Object.create(b) : (__.prototype = b.prototype, new __());
-};`;
-
-        // Emit output for the __assign helper function.
-        // This is typically used for JSX spread attributes,
-        // and can be used for object literal spread properties.
-        const assignHelper = `
-var __assign = (this && this.__assign) || Object.assign || function(t) {
-    for (var s, i = 1, n = arguments.length; i < n; i++) {
-        s = arguments[i];
-        for (var p in s) if (Object.prototype.hasOwnProperty.call(s, p))
-            t[p] = s[p];
-    }
-    return t;
-};`;
-
-        // emit output for the __decorate helper function
-        const decorateHelper = `
-var __decorate = (this && this.__decorate) || function (decorators, target, key, desc) {
-    var c = arguments.length, r = c < 3 ? target : desc === null ? desc = Object.getOwnPropertyDescriptor(target, key) : desc, d;
-    if (typeof Reflect === "object" && typeof Reflect.decorate === "function") r = Reflect.decorate(decorators, target, key, desc);
-    else for (var i = decorators.length - 1; i >= 0; i--) if (d = decorators[i]) r = (c < 3 ? d(r) : c > 3 ? d(target, key, r) : d(target, key)) || r;
-    return c > 3 && r && Object.defineProperty(target, key, r), r;
-};`;
-
-        // emit output for the __metadata helper function
-        const metadataHelper = `
-var __metadata = (this && this.__metadata) || function (k, v) {
-    if (typeof Reflect === "object" && typeof Reflect.metadata === "function") return Reflect.metadata(k, v);
-};`;
-
-        // emit output for the __param helper function
-        const paramHelper = `
-var __param = (this && this.__param) || function (paramIndex, decorator) {
-    return function (target, key) { decorator(target, key, paramIndex); }
-};`;
-
-        // emit output for the __awaiter helper function
-        const awaiterHelper = `
-var __awaiter = (this && this.__awaiter) || function (thisArg, _arguments, P, generator) {
-    return new (P || (P = Promise))(function (resolve, reject) {
-        function fulfilled(value) { try { step(generator.next(value)); } catch (e) { reject(e); } }
-        function rejected(value) { try { step(generator.throw(value)); } catch (e) { reject(e); } }
-        function step(result) { result.done ? resolve(result.value) : new P(function (resolve) { resolve(result.value); }).then(fulfilled, rejected); }
-        step((generator = generator.apply(thisArg, _arguments)).next());
-    });
-};`;
-
-        // The __generator helper is used by down-level transformations to emulate the runtime
-        // semantics of an ES2015 generator function. When called, this helper returns an
-        // object that implements the Iterator protocol, in that it has `next`, `return`, and
-        // `throw` methods that step through the generator when invoked.
-        //
-        // parameters:
-        //  thisArg  The value to use as the `this` binding for the transformed generator body.
-        //  body     A function that acts as the transformed generator body.
-        //
-        // variables:
-        //  _       Persistent state for the generator that is shared between the helper and the
-        //          generator body. The state object has the following members:
-        //            sent() - A method that returns or throws the current completion value.
-        //            label  - The next point at which to resume evaluation of the generator body.
-        //            trys   - A stack of protected regions (try/catch/finally blocks).
-        //            ops    - A stack of pending instructions when inside of a finally block.
-        //  f       A value indicating whether the generator is executing.
-        //  y       An iterator to delegate for a yield*.
-        //  t       A temporary variable that holds one of the following values (note that these
-        //          cases do not overlap):
-        //          - The completion value when resuming from a `yield` or `yield*`.
-        //          - The error value for a catch block.
-        //          - The current protected region (array of try/catch/finally/end labels).
-        //          - The verb (`next`, `throw`, or `return` method) to delegate to the expression
-        //            of a `yield*`.
-        //          - The result of evaluating the verb delegated to the expression of a `yield*`.
-        //
-        // functions:
-        //  verb(n)     Creates a bound callback to the `step` function for opcode `n`.
-        //  step(op)    Evaluates opcodes in a generator body until execution is suspended or
-        //              completed.
-        //
-        // The __generator helper understands a limited set of instructions:
-        //  0: next(value?)     - Start or resume the generator with the specified value.
-        //  1: throw(error)     - Resume the generator with an exception. If the generator is
-        //                        suspended inside of one or more protected regions, evaluates
-        //                        any intervening finally blocks between the current label and
-        //                        the nearest catch block or function boundary. If uncaught, the
-        //                        exception is thrown to the caller.
-        //  2: return(value?)   - Resume the generator as if with a return. If the generator is
-        //                        suspended inside of one or more protected regions, evaluates any
-        //                        intervening finally blocks.
-        //  3: break(label)     - Jump to the specified label. If the label is outside of the
-        //                        current protected region, evaluates any intervening finally
-        //                        blocks.
-        //  4: yield(value?)    - Yield execution to the caller with an optional value. When
-        //                        resumed, the generator will continue at the next label.
-        //  5: yield*(value)    - Delegates evaluation to the supplied iterator. When
-        //                        delegation completes, the generator will continue at the next
-        //                        label.
-        //  6: catch(error)     - Handles an exception thrown from within the generator body. If
-        //                        the current label is inside of one or more protected regions,
-        //                        evaluates any intervening finally blocks between the current
-        //                        label and the nearest catch block or function boundary. If
-        //                        uncaught, the exception is thrown to the caller.
-        //  7: endfinally       - Ends a finally block, resuming the last instruction prior to
-        //                        entering a finally block.
-        //
-        // For examples of how these are used, see the comments in ./transformers/generators.ts
-        const generatorHelper = `
-var __generator = (this && this.__generator) || function (thisArg, body) {
-    var _ = { label: 0, sent: function() { if (t[0] & 1) throw t[1]; return t[1]; }, trys: [], ops: [] }, f, y, t;
-    return { next: verb(0), "throw": verb(1), "return": verb(2) };
-    function verb(n) { return function (v) { return step([n, v]); }; }
-    function step(op) {
-        if (f) throw new TypeError("Generator is already executing.");
-        while (_) try {
-            if (f = 1, y && (t = y[op[0] & 2 ? "return" : op[0] ? "throw" : "next"]) && !(t = t.call(y, op[1])).done) return t;
-            if (y = 0, t) op = [0, t.value];
-            switch (op[0]) {
-                case 0: case 1: t = op; break;
-                case 4: _.label++; return { value: op[1], done: false };
-                case 5: _.label++; y = op[1]; op = [0]; continue;
-                case 7: op = _.ops.pop(); _.trys.pop(); continue;
-                default:
-                    if (!(t = _.trys, t = t.length > 0 && t[t.length - 1]) && (op[0] === 6 || op[0] === 2)) { _ = 0; continue; }
-                    if (op[0] === 3 && (!t || (op[1] > t[0] && op[1] < t[3]))) { _.label = op[1]; break; }
-                    if (op[0] === 6 && _.label < t[1]) { _.label = t[1]; t = op; break; }
-                    if (t && _.label < t[2]) { _.label = t[2]; _.ops.push(op); break; }
-                    if (t[2]) _.ops.pop();
-                    _.trys.pop(); continue;
-            }
-            op = body.call(thisArg, _);
-        } catch (e) { op = [6, e]; y = 0; } finally { f = t = 0; }
-        if (op[0] & 5) throw op[1]; return { value: op[0] ? op[1] : void 0, done: true };
-    }
-};`;
-
-        // emit output for the __export helper function
-        const exportStarHelper = `
-function __export(m) {
-    for (var p in m) if (!exports.hasOwnProperty(p)) exports[p] = m[p];
-}`;
-
-        // emit output for the UMD helper function.
-        const umdHelper = `
-(function (dependencies, factory) {
-    if (typeof module === 'object' && typeof module.exports === 'object') {
-        var v = factory(require, exports); if (v !== undefined) module.exports = v;
-    }
-    else if (typeof define === 'function' && define.amd) {
-        define(dependencies, factory);
-    }
-})`;
-
-        const superHelper = `
-const _super = name => super[name];`;
-
-        const advancedSuperHelper = `
-const _super = (function (geti, seti) {
-    const cache = Object.create(null);
-    return name => cache[name] || (cache[name] = { get value() { return geti(name); }, set value(v) { seti(name, v); } });
-})(name => super[name], (name, value) => super[name] = value);`;
-
-        const compilerOptions = host.getCompilerOptions();
-        const languageVersion = getEmitScriptTarget(compilerOptions);
-        const moduleKind = getEmitModuleKind(compilerOptions);
-        const sourceMapDataList: SourceMapData[] = compilerOptions.sourceMap || compilerOptions.inlineSourceMap ? [] : undefined;
-        const emittedFilesList: string[] = compilerOptions.listEmittedFiles ? [] : undefined;
-        const emitterDiagnostics = createDiagnosticCollection();
-        const newLine = host.getNewLine();
-        const transformers = getTransformers(compilerOptions);
-        const writer = createTextWriter(newLine);
-        const {
-            write,
-            writeLine,
-            increaseIndent,
-            decreaseIndent
-        } = writer;
-
-        const sourceMap = createSourceMapWriter(host, writer);
-        const {
-            emitStart,
-            emitEnd,
-            emitTokenStart,
-            emitTokenEnd
-        } = sourceMap;
-
-        const comments = createCommentWriter(host, writer, sourceMap);
-        const {
-            emitNodeWithComments,
-            emitBodyWithDetachedComments,
-            emitTrailingCommentsOfPosition
-        } = comments;
-
-        let nodeIdToGeneratedName: string[];
-        let autoGeneratedIdToGeneratedName: string[];
-        let generatedNameSet: Map<string>;
-        let tempFlags: TempFlags;
-        let currentSourceFile: SourceFile;
-        let currentText: string;
-        let currentFileIdentifiers: Map<string>;
-        let extendsEmitted: boolean;
-        let assignEmitted: boolean;
-        let decorateEmitted: boolean;
-        let paramEmitted: boolean;
-        let awaiterEmitted: boolean;
-        let isOwnFileEmit: boolean;
-        let emitSkipped = false;
-
-        performance.mark("beforeTransform");
-
-        // Transform the source files
-        const transformed = transformFiles(
-            resolver,
-            host,
-            getSourceFilesToEmit(host, targetSourceFile),
-            transformers);
-
-        performance.measure("transformTime", "beforeTransform");
-
-        // Extract helpers from the result
-        const {
-            getTokenSourceMapRange,
-            isSubstitutionEnabled,
-            isEmitNotificationEnabled,
-            onSubstituteNode,
-            onEmitNode
-        } = transformed;
-
-        performance.mark("beforePrint");
-
-        // Emit each output file
-        forEachTransformedEmitFile(host, transformed.getSourceFiles(), emitFile);
-
-        // Clean up after transformation
-        transformed.dispose();
-
-        performance.measure("printTime", "beforePrint");
-
-        return {
-            emitSkipped,
-            diagnostics: emitterDiagnostics.getDiagnostics(),
-            emittedFiles: emittedFilesList,
-            sourceMaps: sourceMapDataList
-        };
-
-        function emitFile(jsFilePath: string, sourceMapFilePath: string, declarationFilePath: string, sourceFiles: SourceFile[], isBundledEmit: boolean) {
-            // Make sure not to write js file and source map file if any of them cannot be written
-            if (!host.isEmitBlocked(jsFilePath) && !compilerOptions.noEmit) {
-                printFile(jsFilePath, sourceMapFilePath, sourceFiles, isBundledEmit);
-            }
-            else {
-                emitSkipped = true;
-            }
-
-            if (declarationFilePath) {
-                emitSkipped = writeDeclarationFile(declarationFilePath, getOriginalSourceFiles(sourceFiles), isBundledEmit, host, resolver, emitterDiagnostics) || emitSkipped;
-            }
-
-            if (!emitSkipped && emittedFilesList) {
-                emittedFilesList.push(jsFilePath);
-                if (sourceMapFilePath) {
-                    emittedFilesList.push(sourceMapFilePath);
-                }
-                if (declarationFilePath) {
-                    emittedFilesList.push(declarationFilePath);
-                }
-            }
-        }
-
-        function printFile(jsFilePath: string, sourceMapFilePath: string, sourceFiles: SourceFile[], isBundledEmit: boolean) {
-            sourceMap.initialize(jsFilePath, sourceMapFilePath, sourceFiles, isBundledEmit);
-            nodeIdToGeneratedName = [];
-            autoGeneratedIdToGeneratedName = [];
-            generatedNameSet = createMap<string>();
-            isOwnFileEmit = !isBundledEmit;
-
-            // Emit helpers from all the files
-            if (isBundledEmit && moduleKind) {
-                for (const sourceFile of sourceFiles) {
-                    emitEmitHelpers(sourceFile);
-                }
-            }
-
-            // Print each transformed source file.
-            forEach(sourceFiles, printSourceFile);
-
-            writeLine();
-
-            const sourceMappingURL = sourceMap.getSourceMappingURL();
-            if (sourceMappingURL) {
-                write(`//# ${"sourceMappingURL"}=${sourceMappingURL}`); // Sometimes tools can sometimes see this line as a source mapping url comment
-            }
-
-            // Write the source map
-            if (compilerOptions.sourceMap && !compilerOptions.inlineSourceMap) {
-                writeFile(host, emitterDiagnostics, sourceMapFilePath, sourceMap.getText(),  /*writeByteOrderMark*/ false);
-            }
-
-            // Record source map data for the test harness.
-            if (sourceMapDataList) {
-                sourceMapDataList.push(sourceMap.getSourceMapData());
-            }
-
-            // Write the output file
-            writeFile(host, emitterDiagnostics, jsFilePath, writer.getText(), compilerOptions.emitBOM);
-
-            // Reset state
-            sourceMap.reset();
-            comments.reset();
-            writer.reset();
-
-            tempFlags = TempFlags.Auto;
-            currentSourceFile = undefined;
-            currentText = undefined;
-            extendsEmitted = false;
-            assignEmitted = false;
-            decorateEmitted = false;
-            paramEmitted = false;
-            awaiterEmitted = false;
-            isOwnFileEmit = false;
-        }
-
-        function printSourceFile(node: SourceFile) {
-            currentSourceFile = node;
-            currentText = node.text;
-            currentFileIdentifiers = node.identifiers;
-            sourceMap.setSourceFile(node);
-            comments.setSourceFile(node);
-            emitNodeWithNotification(node, emitWorker);
-        }
-
-        /**
-         * Emits a node.
-         */
-        function emit(node: Node) {
-            emitNodeWithNotification(node, emitWithComments);
-        }
-
-
-        /**
-         * Emits a node with comments.
-         *
-         * NOTE: Do not call this method directly. It is part of the emit pipeline
-         * and should only be called indirectly from emit.
-         */
-        function emitWithComments(node: Node) {
-            emitNodeWithComments(node, emitWithSourceMap);
-        }
-
-        /**
-         * Emits a node with source maps.
-         *
-         * NOTE: Do not call this method directly. It is part of the emit pipeline
-         * and should only be called indirectly from emitWithComments.
-         */
-        function emitWithSourceMap(node: Node) {
-            emitNodeWithSourceMap(node, emitWorker);
-        }
-
-        function emitIdentifierName(node: Identifier) {
-            if (node) {
-                emitNodeWithNotification(node, emitIdentifierNameWithComments);
-            }
-        }
-
-        function emitIdentifierNameWithComments(node: Identifier) {
-            emitNodeWithComments(node, emitWorker);
-        }
-
-        /**
-         * Emits an expression node.
-         */
-        function emitExpression(node: Expression) {
-            emitNodeWithNotification(node, emitExpressionWithComments);
-        }
-
-        /**
-         * Emits an expression with comments.
-         *
-         * NOTE: Do not call this method directly. It is part of the emitExpression pipeline
-         * and should only be called indirectly from emitExpression.
-         */
-        function emitExpressionWithComments(node: Expression) {
-            emitNodeWithComments(node, emitExpressionWithSourceMap);
-        }
-
-        /**
-         * Emits an expression with source maps.
-         *
-         * NOTE: Do not call this method directly. It is part of the emitExpression pipeline
-         * and should only be called indirectly from emitExpressionWithComments.
-         */
-        function emitExpressionWithSourceMap(node: Expression) {
-            emitNodeWithSourceMap(node, emitExpressionWorker);
-        }
-
-        /**
-         * Emits a node with emit notification if available.
-         */
-        function emitNodeWithNotification(node: Node, emitCallback: (node: Node) => void) {
-            if (node) {
-                if (isEmitNotificationEnabled(node)) {
-                    onEmitNode(node, emitCallback);
-                }
-                else {
-                    emitCallback(node);
-                }
-            }
-        }
-
-        function emitNodeWithSourceMap(node: Node, emitCallback: (node: Node) => void) {
-            if (node) {
-                emitStart(/*range*/ node, /*contextNode*/ node, shouldSkipLeadingSourceMapForNode, shouldSkipSourceMapForChildren, getSourceMapRange);
-                emitCallback(node);
-                emitEnd(/*range*/ node, /*contextNode*/ node, shouldSkipTrailingSourceMapForNode, shouldSkipSourceMapForChildren, getSourceMapRange);
-            }
-        }
-
-        function getSourceMapRange(node: Node) {
-            return node.sourceMapRange || node;
-        }
-
-        /**
-         * Determines whether to skip leading comment emit for a node.
-         *
-         * We do not emit comments for NotEmittedStatement nodes or any node that has
-         * NodeEmitFlags.NoLeadingComments.
-         *
-         * @param node A Node.
-         */
-        function shouldSkipLeadingCommentsForNode(node: Node) {
-            return isNotEmittedStatement(node)
-                || (node.emitFlags & NodeEmitFlags.NoLeadingComments) !== 0;
-        }
-
-        /**
-         * Determines whether to skip source map emit for the start position of a node.
-         *
-         * We do not emit source maps for NotEmittedStatement nodes or any node that
-         * has NodeEmitFlags.NoLeadingSourceMap.
-         *
-         * @param node A Node.
-         */
-        function shouldSkipLeadingSourceMapForNode(node: Node) {
-            return isNotEmittedStatement(node)
-                || (node.emitFlags & NodeEmitFlags.NoLeadingSourceMap) !== 0;
-        }
-
-
-        /**
-         * Determines whether to skip source map emit for the end position of a node.
-         *
-         * We do not emit source maps for NotEmittedStatement nodes or any node that
-         * has NodeEmitFlags.NoTrailingSourceMap.
-         *
-         * @param node A Node.
-         */
-        function shouldSkipTrailingSourceMapForNode(node: Node) {
-            return isNotEmittedStatement(node)
-                || (node.emitFlags & NodeEmitFlags.NoTrailingSourceMap) !== 0;
-        }
-
-        /**
-         * Determines whether to skip source map emit for a node and its children.
-         *
-         * We do not emit source maps for a node that has NodeEmitFlags.NoNestedSourceMaps.
-         */
-        function shouldSkipSourceMapForChildren(node: Node) {
-            return (node.emitFlags & NodeEmitFlags.NoNestedSourceMaps) !== 0;
-        }
-
-        function emitWorker(node: Node): void {
-            if (tryEmitSubstitute(node, emitWorker, /*isExpression*/ false)) {
-                return;
-            }
-
-            const kind = node.kind;
-            switch (kind) {
-                // Pseudo-literals
-                case SyntaxKind.TemplateHead:
-                case SyntaxKind.TemplateMiddle:
-                case SyntaxKind.TemplateTail:
-                    return emitLiteral(<LiteralExpression>node);
-
-                // Identifiers
-                case SyntaxKind.Identifier:
-                    return emitIdentifier(<Identifier>node);
-
-                // Reserved words
-                case SyntaxKind.ConstKeyword:
-                case SyntaxKind.DefaultKeyword:
-                case SyntaxKind.ExportKeyword:
-                case SyntaxKind.VoidKeyword:
-
-                // Strict mode reserved words
-                case SyntaxKind.PrivateKeyword:
-                case SyntaxKind.ProtectedKeyword:
-                case SyntaxKind.PublicKeyword:
-                case SyntaxKind.StaticKeyword:
-
-                // Contextual keywords
-                case SyntaxKind.AbstractKeyword:
-                case SyntaxKind.AnyKeyword:
-                case SyntaxKind.AsyncKeyword:
-                case SyntaxKind.BooleanKeyword:
-                case SyntaxKind.DeclareKeyword:
-                case SyntaxKind.NumberKeyword:
-                case SyntaxKind.ReadonlyKeyword:
-                case SyntaxKind.StringKeyword:
-                case SyntaxKind.SymbolKeyword:
-                case SyntaxKind.GlobalKeyword:
-                    return writeTokenNode(node);
-
-                // Parse tree nodes
-
-                // Names
-                case SyntaxKind.QualifiedName:
-                    return emitQualifiedName(<QualifiedName>node);
-                case SyntaxKind.ComputedPropertyName:
-                    return emitComputedPropertyName(<ComputedPropertyName>node);
-
-                // Signature elements
-                case SyntaxKind.TypeParameter:
-                    return emitTypeParameter(<TypeParameterDeclaration>node);
-                case SyntaxKind.Parameter:
-                    return emitParameter(<ParameterDeclaration>node);
-                case SyntaxKind.Decorator:
-                    return emitDecorator(<Decorator>node);
-
-                // Type members
-                case SyntaxKind.PropertySignature:
-                    return emitPropertySignature(<PropertySignature>node);
-                case SyntaxKind.PropertyDeclaration:
-                    return emitPropertyDeclaration(<PropertyDeclaration>node);
-                case SyntaxKind.MethodSignature:
-                    return emitMethodSignature(<MethodSignature>node);
-                case SyntaxKind.MethodDeclaration:
-                    return emitMethodDeclaration(<MethodDeclaration>node);
-                case SyntaxKind.Constructor:
-                    return emitConstructor(<ConstructorDeclaration>node);
-                case SyntaxKind.GetAccessor:
-                case SyntaxKind.SetAccessor:
-                    return emitAccessorDeclaration(<AccessorDeclaration>node);
-                case SyntaxKind.CallSignature:
-                    return emitCallSignature(<CallSignatureDeclaration>node);
-                case SyntaxKind.ConstructSignature:
-                    return emitConstructSignature(<ConstructSignatureDeclaration>node);
-                case SyntaxKind.IndexSignature:
-                    return emitIndexSignature(<IndexSignatureDeclaration>node);
-
-                // Types
-                case SyntaxKind.TypePredicate:
-                    return emitTypePredicate(<TypePredicateNode>node);
-                case SyntaxKind.TypeReference:
-                    return emitTypeReference(<TypeReferenceNode>node);
-                case SyntaxKind.FunctionType:
-                    return emitFunctionType(<FunctionTypeNode>node);
-                case SyntaxKind.ConstructorType:
-                    return emitConstructorType(<ConstructorTypeNode>node);
-                case SyntaxKind.TypeQuery:
-                    return emitTypeQuery(<TypeQueryNode>node);
-                case SyntaxKind.TypeLiteral:
-                    return emitTypeLiteral(<TypeLiteralNode>node);
-                case SyntaxKind.ArrayType:
-                    return emitArrayType(<ArrayTypeNode>node);
-                case SyntaxKind.TupleType:
-                    return emitTupleType(<TupleTypeNode>node);
-                case SyntaxKind.UnionType:
-                    return emitUnionType(<UnionTypeNode>node);
-                case SyntaxKind.IntersectionType:
-                    return emitIntersectionType(<IntersectionTypeNode>node);
-                case SyntaxKind.ParenthesizedType:
-                    return emitParenthesizedType(<ParenthesizedTypeNode>node);
-                case SyntaxKind.ExpressionWithTypeArguments:
-                    return emitExpressionWithTypeArguments(<ExpressionWithTypeArguments>node);
-                case SyntaxKind.ThisType:
-                    return emitThisType(<ThisTypeNode>node);
-                case SyntaxKind.LiteralType:
-                    return emitLiteralType(<LiteralTypeNode>node);
-
-                // Binding patterns
-                case SyntaxKind.ObjectBindingPattern:
-                    return emitObjectBindingPattern(<ObjectBindingPattern>node);
-                case SyntaxKind.ArrayBindingPattern:
-                    return emitArrayBindingPattern(<ArrayBindingPattern>node);
-                case SyntaxKind.BindingElement:
-                    return emitBindingElement(<BindingElement>node);
-
-                // Misc
-                case SyntaxKind.TemplateSpan:
-                    return emitTemplateSpan(<TemplateSpan>node);
-                case SyntaxKind.SemicolonClassElement:
-                    return emitSemicolonClassElement(<SemicolonClassElement>node);
-
-                // Statements
-                case SyntaxKind.Block:
-                    return emitBlock(<Block>node);
-                case SyntaxKind.VariableStatement:
-                    return emitVariableStatement(<VariableStatement>node);
-                case SyntaxKind.EmptyStatement:
-                    return emitEmptyStatement(<EmptyStatement>node);
-                case SyntaxKind.ExpressionStatement:
-                    return emitExpressionStatement(<ExpressionStatement>node);
-                case SyntaxKind.IfStatement:
-                    return emitIfStatement(<IfStatement>node);
-                case SyntaxKind.DoStatement:
-                    return emitDoStatement(<DoStatement>node);
-                case SyntaxKind.WhileStatement:
-                    return emitWhileStatement(<WhileStatement>node);
-                case SyntaxKind.ForStatement:
-                    return emitForStatement(<ForStatement>node);
-                case SyntaxKind.ForInStatement:
-                    return emitForInStatement(<ForInStatement>node);
-                case SyntaxKind.ForOfStatement:
-                    return emitForOfStatement(<ForOfStatement>node);
-                case SyntaxKind.ContinueStatement:
-                    return emitContinueStatement(<ContinueStatement>node);
-                case SyntaxKind.BreakStatement:
-                    return emitBreakStatement(<BreakStatement>node);
-                case SyntaxKind.ReturnStatement:
-                    return emitReturnStatement(<ReturnStatement>node);
-                case SyntaxKind.WithStatement:
-                    return emitWithStatement(<WithStatement>node);
-                case SyntaxKind.SwitchStatement:
-                    return emitSwitchStatement(<SwitchStatement>node);
-                case SyntaxKind.LabeledStatement:
-                    return emitLabeledStatement(<LabeledStatement>node);
-                case SyntaxKind.ThrowStatement:
-                    return emitThrowStatement(<ThrowStatement>node);
-                case SyntaxKind.TryStatement:
-                    return emitTryStatement(<TryStatement>node);
-                case SyntaxKind.DebuggerStatement:
-                    return emitDebuggerStatement(<DebuggerStatement>node);
-
-                // Declarations
-                case SyntaxKind.VariableDeclaration:
-                    return emitVariableDeclaration(<VariableDeclaration>node);
-                case SyntaxKind.VariableDeclarationList:
-                    return emitVariableDeclarationList(<VariableDeclarationList>node);
-                case SyntaxKind.FunctionDeclaration:
-                    return emitFunctionDeclaration(<FunctionDeclaration>node);
-                case SyntaxKind.ClassDeclaration:
-                    return emitClassDeclaration(<ClassDeclaration>node);
-                case SyntaxKind.InterfaceDeclaration:
-                    return emitInterfaceDeclaration(<InterfaceDeclaration>node);
-                case SyntaxKind.TypeAliasDeclaration:
-                    return emitTypeAliasDeclaration(<TypeAliasDeclaration>node);
-                case SyntaxKind.EnumDeclaration:
-                    return emitEnumDeclaration(<EnumDeclaration>node);
-                case SyntaxKind.ModuleDeclaration:
-                    return emitModuleDeclaration(<ModuleDeclaration>node);
-                case SyntaxKind.ModuleBlock:
-                    return emitModuleBlock(<Block>node);
-                case SyntaxKind.CaseBlock:
-                    return emitCaseBlock(<CaseBlock>node);
-                case SyntaxKind.ImportEqualsDeclaration:
-                    return emitImportEqualsDeclaration(<ImportEqualsDeclaration>node);
-                case SyntaxKind.ImportDeclaration:
-                    return emitImportDeclaration(<ImportDeclaration>node);
-                case SyntaxKind.ImportClause:
-                    return emitImportClause(<ImportClause>node);
-                case SyntaxKind.NamespaceImport:
-                    return emitNamespaceImport(<NamespaceImport>node);
-                case SyntaxKind.NamedImports:
-                    return emitNamedImports(<NamedImports>node);
-                case SyntaxKind.ImportSpecifier:
-                    return emitImportSpecifier(<ImportSpecifier>node);
-                case SyntaxKind.ExportAssignment:
-                    return emitExportAssignment(<ExportAssignment>node);
-                case SyntaxKind.ExportDeclaration:
-                    return emitExportDeclaration(<ExportDeclaration>node);
-                case SyntaxKind.NamedExports:
-                    return emitNamedExports(<NamedExports>node);
-                case SyntaxKind.ExportSpecifier:
-                    return emitExportSpecifier(<ExportSpecifier>node);
-                case SyntaxKind.MissingDeclaration:
-                    return;
-
-                // Module references
-                case SyntaxKind.ExternalModuleReference:
-                    return emitExternalModuleReference(<ExternalModuleReference>node);
-
-                // JSX (non-expression)
-                case SyntaxKind.JsxText:
-                    return emitJsxText(<JsxText>node);
-                case SyntaxKind.JsxOpeningElement:
-                    return emitJsxOpeningElement(<JsxOpeningElement>node);
-                case SyntaxKind.JsxClosingElement:
-                    return emitJsxClosingElement(<JsxClosingElement>node);
-                case SyntaxKind.JsxAttribute:
-                    return emitJsxAttribute(<JsxAttribute>node);
-                case SyntaxKind.JsxSpreadAttribute:
-                    return emitJsxSpreadAttribute(<JsxSpreadAttribute>node);
-                case SyntaxKind.JsxExpression:
-                    return emitJsxExpression(<JsxExpression>node);
-
-                // Clauses
-                case SyntaxKind.CaseClause:
-                    return emitCaseClause(<CaseClause>node);
-                case SyntaxKind.DefaultClause:
-                    return emitDefaultClause(<DefaultClause>node);
-                case SyntaxKind.HeritageClause:
-                    return emitHeritageClause(<HeritageClause>node);
-                case SyntaxKind.CatchClause:
-                    return emitCatchClause(<CatchClause>node);
-
-                // Property assignments
-                case SyntaxKind.PropertyAssignment:
-                    return emitPropertyAssignment(<PropertyAssignment>node);
-                case SyntaxKind.ShorthandPropertyAssignment:
-                    return emitShorthandPropertyAssignment(<ShorthandPropertyAssignment>node);
-
-                // Enum
-                case SyntaxKind.EnumMember:
-                    return emitEnumMember(<EnumMember>node);
-
-                // Top-level nodes
-                case SyntaxKind.SourceFile:
-                    return emitSourceFile(<SourceFile>node);
-
-                // JSDoc nodes (ignored)
-
-                // Transformation nodes (ignored)
-            }
-
-            if (isExpression(node)) {
-                return emitExpressionWorker(node);
-            }
-        }
-
-        function emitExpressionWorker(node: Node) {
-            if (tryEmitSubstitute(node, emitExpressionWorker, /*isExpression*/ true)) {
-                return;
-            }
-
-            const kind = node.kind;
-            switch (kind) {
-                // Literals
-                case SyntaxKind.NumericLiteral:
-                    return emitNumericLiteral(<NumericLiteral>node);
-
-                case SyntaxKind.StringLiteral:
-                case SyntaxKind.RegularExpressionLiteral:
-                case SyntaxKind.NoSubstitutionTemplateLiteral:
-                    return emitLiteral(<LiteralExpression>node);
-
-                // Identifiers
-                case SyntaxKind.Identifier:
-                    return emitIdentifier(<Identifier>node);
-
-                // Reserved words
-                case SyntaxKind.FalseKeyword:
-                case SyntaxKind.NullKeyword:
-                case SyntaxKind.SuperKeyword:
-                case SyntaxKind.TrueKeyword:
-                case SyntaxKind.ThisKeyword:
-                    return writeTokenNode(node);
-
-                // Expressions
-                case SyntaxKind.ArrayLiteralExpression:
-                    return emitArrayLiteralExpression(<ArrayLiteralExpression>node);
-                case SyntaxKind.ObjectLiteralExpression:
-                    return emitObjectLiteralExpression(<ObjectLiteralExpression>node);
-                case SyntaxKind.PropertyAccessExpression:
-                    return emitPropertyAccessExpression(<PropertyAccessExpression>node);
-                case SyntaxKind.ElementAccessExpression:
-                    return emitElementAccessExpression(<ElementAccessExpression>node);
-                case SyntaxKind.CallExpression:
-                    return emitCallExpression(<CallExpression>node);
-                case SyntaxKind.NewExpression:
-                    return emitNewExpression(<NewExpression>node);
-                case SyntaxKind.TaggedTemplateExpression:
-                    return emitTaggedTemplateExpression(<TaggedTemplateExpression>node);
-                case SyntaxKind.TypeAssertionExpression:
-                    return emitTypeAssertionExpression(<TypeAssertion>node);
-                case SyntaxKind.ParenthesizedExpression:
-                    return emitParenthesizedExpression(<ParenthesizedExpression>node);
-                case SyntaxKind.FunctionExpression:
-                    return emitFunctionExpression(<FunctionExpression>node);
-                case SyntaxKind.ArrowFunction:
-                    return emitArrowFunction(<ArrowFunction>node);
-                case SyntaxKind.DeleteExpression:
-                    return emitDeleteExpression(<DeleteExpression>node);
-                case SyntaxKind.TypeOfExpression:
-                    return emitTypeOfExpression(<TypeOfExpression>node);
-                case SyntaxKind.VoidExpression:
-                    return emitVoidExpression(<VoidExpression>node);
-                case SyntaxKind.AwaitExpression:
-                    return emitAwaitExpression(<AwaitExpression>node);
-                case SyntaxKind.PrefixUnaryExpression:
-                    return emitPrefixUnaryExpression(<PrefixUnaryExpression>node);
-                case SyntaxKind.PostfixUnaryExpression:
-                    return emitPostfixUnaryExpression(<PostfixUnaryExpression>node);
-                case SyntaxKind.BinaryExpression:
-                    return emitBinaryExpression(<BinaryExpression>node);
-                case SyntaxKind.ConditionalExpression:
-                    return emitConditionalExpression(<ConditionalExpression>node);
-                case SyntaxKind.TemplateExpression:
-                    return emitTemplateExpression(<TemplateExpression>node);
-                case SyntaxKind.YieldExpression:
-                    return emitYieldExpression(<YieldExpression>node);
-                case SyntaxKind.SpreadElementExpression:
-                    return emitSpreadElementExpression(<SpreadElementExpression>node);
-                case SyntaxKind.ClassExpression:
-                    return emitClassExpression(<ClassExpression>node);
-                case SyntaxKind.OmittedExpression:
-                    return;
-                case SyntaxKind.AsExpression:
-                    return emitAsExpression(<AsExpression>node);
-                case SyntaxKind.NonNullExpression:
-                    return emitNonNullExpression(<NonNullExpression>node);
-
-                // JSX
-                case SyntaxKind.JsxElement:
-                    return emitJsxElement(<JsxElement>node);
-                case SyntaxKind.JsxSelfClosingElement:
-                    return emitJsxSelfClosingElement(<JsxSelfClosingElement>node);
-
-                // Transformation nodes
-                case SyntaxKind.PartiallyEmittedExpression:
-                    return emitPartiallyEmittedExpression(<PartiallyEmittedExpression>node);
-            }
-        }
-
-        //
-        // Literals/Pseudo-literals
-        //
-
-        // SyntaxKind.NumericLiteral
-        function emitNumericLiteral(node: NumericLiteral) {
-            emitLiteral(node);
-            if (node.trailingComment) {
-                write(` /*${node.trailingComment}*/`);
-            }
-        }
-
-        // SyntaxKind.StringLiteral
-        // SyntaxKind.RegularExpressionLiteral
-        // SyntaxKind.NoSubstitutionTemplateLiteral
-        // SyntaxKind.TemplateHead
-        // SyntaxKind.TemplateMiddle
-        // SyntaxKind.TemplateTail
-        function emitLiteral(node: LiteralLikeNode) {
-            const text = getLiteralTextOfNode(node);
-            if ((compilerOptions.sourceMap || compilerOptions.inlineSourceMap)
-                && (node.kind === SyntaxKind.StringLiteral || isTemplateLiteralKind(node.kind))) {
-                writer.writeLiteral(text);
-            }
-            else {
-                write(text);
-            }
-        }
-
-        //
-        // Identifiers
-        //
-
-        function emitIdentifier(node: Identifier) {
-            if (node.emitFlags & NodeEmitFlags.UMDDefine) {
-                writeLines(umdHelper);
-            }
-            else {
-                write(getTextOfNode(node, /*includeTrivia*/ false));
-            }
-        }
-
-        //
-        // Names
-        //
-
-        function emitQualifiedName(node: QualifiedName) {
-            emitEntityName(node.left);
-            write(".");
-            emit(node.right);
-        }
-
-        function emitEntityName(node: EntityName) {
-            if (node.kind === SyntaxKind.Identifier) {
-                emitExpression(<Identifier>node);
-            }
-            else {
-                emit(node);
-            }
-        }
-
-        function emitComputedPropertyName(node: ComputedPropertyName) {
-            write("[");
-            emitExpression(node.expression);
-            write("]");
-        }
-
-        //
-        // Signature elements
-        //
-
-        function emitTypeParameter(node: TypeParameterDeclaration) {
-            emit(node.name);
-            emitWithPrefix(" extends ", node.constraint);
-        }
-
-        function emitParameter(node: ParameterDeclaration) {
-            emitDecorators(node, node.decorators);
-            emitModifiers(node, node.modifiers);
-            writeIfPresent(node.dotDotDotToken, "...");
-            emit(node.name);
-            writeIfPresent(node.questionToken, "?");
-            emitExpressionWithPrefix(" = ", node.initializer);
-            emitWithPrefix(": ", node.type);
-        }
-
-        function emitDecorator(decorator: Decorator) {
-            write("@");
-            emitExpression(decorator.expression);
-        }
-
-        //
-        // Type members
-        //
-
-        function emitPropertySignature(node: PropertySignature) {
-            emitDecorators(node, node.decorators);
-            emitModifiers(node, node.modifiers);
-            emit(node.name);
-            writeIfPresent(node.questionToken, "?");
-            emitWithPrefix(": ", node.type);
-            write(";");
-        }
-
-        function emitPropertyDeclaration(node: PropertyDeclaration) {
-            emitDecorators(node, node.decorators);
-            emitModifiers(node, node.modifiers);
-            emit(node.name);
-            emitWithPrefix(": ", node.type);
-            emitExpressionWithPrefix(" = ", node.initializer);
-            write(";");
-        }
-
-        function emitMethodSignature(node: MethodSignature) {
-            emitDecorators(node, node.decorators);
-            emitModifiers(node, node.modifiers);
-            emit(node.name);
-            writeIfPresent(node.questionToken, "?");
-            emitTypeParameters(node, node.typeParameters);
-            emitParameters(node, node.parameters);
-            emitWithPrefix(": ", node.type);
-            write(";");
-        }
-
-        function emitMethodDeclaration(node: MethodDeclaration) {
-            emitDecorators(node, node.decorators);
-            emitModifiers(node, node.modifiers);
-            writeIfPresent(node.asteriskToken, "*");
-            emit(node.name);
-            emitSignatureAndBody(node, emitSignatureHead);
-        }
-
-        function emitConstructor(node: ConstructorDeclaration) {
-            emitModifiers(node, node.modifiers);
-            write("constructor");
-            emitSignatureAndBody(node, emitSignatureHead);
-        }
-
-        function emitAccessorDeclaration(node: AccessorDeclaration) {
-            emitDecorators(node, node.decorators);
-            emitModifiers(node, node.modifiers);
-            write(node.kind === SyntaxKind.GetAccessor ? "get " : "set ");
-            emit(node.name);
-            emitSignatureAndBody(node, emitSignatureHead);
-        }
-
-        function emitCallSignature(node: CallSignatureDeclaration) {
-            emitDecorators(node, node.decorators);
-            emitModifiers(node, node.modifiers);
-            emitTypeParameters(node, node.typeParameters);
-            emitParameters(node, node.parameters);
-            emitWithPrefix(": ", node.type);
-            write(";");
-        }
-
-        function emitConstructSignature(node: ConstructSignatureDeclaration) {
-            emitDecorators(node, node.decorators);
-            emitModifiers(node, node.modifiers);
-            write("new ");
-            emitTypeParameters(node, node.typeParameters);
-            emitParameters(node, node.parameters);
-            emitWithPrefix(": ", node.type);
-            write(";");
-        }
-
-        function emitIndexSignature(node: IndexSignatureDeclaration) {
-            emitDecorators(node, node.decorators);
-            emitModifiers(node, node.modifiers);
-            emitParametersForIndexSignature(node, node.parameters);
-            emitWithPrefix(": ", node.type);
-            write(";");
-        }
-
-        function emitSemicolonClassElement(node: SemicolonClassElement) {
-            write(";");
-        }
-
-        //
-        // Types
-        //
-
-        function emitTypePredicate(node: TypePredicateNode) {
-            emit(node.parameterName);
-            write(" is ");
-            emit(node.type);
-        }
-
-        function emitTypeReference(node: TypeReferenceNode) {
-            emit(node.typeName);
-            emitTypeArguments(node, node.typeArguments);
-        }
-
-        function emitFunctionType(node: FunctionTypeNode) {
-            emitTypeParameters(node, node.typeParameters);
-            emitParametersForArrow(node, node.parameters);
-            write(" => ");
-            emit(node.type);
-        }
-
-        function emitConstructorType(node: ConstructorTypeNode) {
-            write("new ");
-            emitTypeParameters(node, node.typeParameters);
-            emitParametersForArrow(node, node.parameters);
-            write(" => ");
-            emit(node.type);
-        }
-
-        function emitTypeQuery(node: TypeQueryNode) {
-            write("typeof ");
-            emit(node.exprName);
-        }
-
-        function emitTypeLiteral(node: TypeLiteralNode) {
-            write("{");
-            emitList(node, node.members, ListFormat.TypeLiteralMembers);
-            write("}");
-        }
-
-        function emitArrayType(node: ArrayTypeNode) {
-            emit(node.elementType);
-            write("[]");
-        }
-
-        function emitTupleType(node: TupleTypeNode) {
-            write("[");
-            emitList(node, node.elementTypes, ListFormat.TupleTypeElements);
-            write("]");
-        }
-
-        function emitUnionType(node: UnionTypeNode) {
-            emitList(node, node.types, ListFormat.UnionTypeConstituents);
-        }
-
-        function emitIntersectionType(node: IntersectionTypeNode) {
-            emitList(node, node.types, ListFormat.IntersectionTypeConstituents);
-        }
-
-        function emitParenthesizedType(node: ParenthesizedTypeNode) {
-            write("(");
-            emit(node.type);
-            write(")");
-        }
-
-        function emitThisType(node: ThisTypeNode) {
-            write("this");
-        }
-
-        function emitLiteralType(node: LiteralTypeNode) {
-            emitExpression(node.literal);
-        }
-
-        //
-        // Binding patterns
-        //
-
-        function emitObjectBindingPattern(node: ObjectBindingPattern) {
-            const elements = node.elements;
-            if (elements.length === 0) {
-                write("{}");
-            }
-            else {
-                write("{");
-                emitList(node, elements, ListFormat.ObjectBindingPatternElements);
-                write("}");
-            }
-        }
-
-        function emitArrayBindingPattern(node: ArrayBindingPattern) {
-            const elements = node.elements;
-            if (elements.length === 0) {
-                write("[]");
-            }
-            else {
-                write("[");
-                emitList(node, node.elements, ListFormat.ArrayBindingPatternElements);
-                write("]");
-            }
-        }
-
-        function emitBindingElement(node: BindingElement) {
-            emitWithSuffix(node.propertyName, ": ");
-            writeIfPresent(node.dotDotDotToken, "...");
-            emit(node.name);
-            emitExpressionWithPrefix(" = ", node.initializer);
-        }
-
-        //
-        // Expressions
-        //
-
-        function emitArrayLiteralExpression(node: ArrayLiteralExpression) {
-            const elements = node.elements;
-            if (elements.length === 0) {
-                write("[]");
-            }
-            else {
-                const preferNewLine = node.multiLine ? ListFormat.PreferNewLine : ListFormat.None;
-                emitExpressionList(node, elements, ListFormat.ArrayLiteralExpressionElements | preferNewLine);
-            }
-        }
-
-        function emitObjectLiteralExpression(node: ObjectLiteralExpression) {
-            const properties = node.properties;
-            if (properties.length === 0) {
-                write("{}");
-            }
-            else {
-                const indentedFlag = node.emitFlags & NodeEmitFlags.Indented;
-                if (indentedFlag) {
-                    increaseIndent();
-                }
-
-                const preferNewLine = node.multiLine ? ListFormat.PreferNewLine : ListFormat.None;
-                const allowTrailingComma = languageVersion >= ScriptTarget.ES5 ? ListFormat.AllowTrailingComma : ListFormat.None;
-                emitList(node, properties, ListFormat.ObjectLiteralExpressionProperties | allowTrailingComma | preferNewLine);
-
-                if (indentedFlag) {
-                    decreaseIndent();
-                }
-            }
-        }
-
-        function emitPropertyAccessExpression(node: PropertyAccessExpression) {
-            if (tryEmitConstantValue(node)) {
-                return;
-            }
-
-            let indentBeforeDot = false;
-            let indentAfterDot = false;
-            if (!(node.emitFlags & NodeEmitFlags.NoIndentation)) {
-                const dotRangeStart = node.expression.end;
-                const dotRangeEnd = skipTrivia(currentText, node.expression.end) + 1;
-                const dotToken = <Node>{ kind: SyntaxKind.DotToken, pos: dotRangeStart, end: dotRangeEnd };
-                indentBeforeDot = needsIndentation(node, node.expression, dotToken);
-                indentAfterDot = needsIndentation(node, dotToken, node.name);
-            }
-            const shouldEmitDotDot = !indentBeforeDot && needsDotDotForPropertyAccess(node.expression);
-
-            emitExpression(node.expression);
-            increaseIndentIf(indentBeforeDot);
-            write(shouldEmitDotDot ? ".." : ".");
-            increaseIndentIf(indentAfterDot);
-            emit(node.name);
-            decreaseIndentIf(indentBeforeDot, indentAfterDot);
-        }
-
-        // 1..toString is a valid property access, emit a dot after the literal
-        // Also emit a dot if expression is a integer const enum value - it will appear in generated code as numeric literal
-        function needsDotDotForPropertyAccess(expression: Expression) {
-            if (expression.kind === SyntaxKind.NumericLiteral) {
-                // check if numeric literal was originally written with a dot
-                const text = getLiteralTextOfNode(<LiteralExpression>expression);
-                return text.indexOf(tokenToString(SyntaxKind.DotToken)) < 0;
-            }
-            else {
-                // check if constant enum value is integer
-                const constantValue = tryGetConstEnumValue(expression);
-                // isFinite handles cases when constantValue is undefined
-                return isFinite(constantValue) && Math.floor(constantValue) === constantValue;
-            }
-        }
-
-        function emitElementAccessExpression(node: ElementAccessExpression) {
-            if (tryEmitConstantValue(node)) {
-                return;
-            }
-
-            emitExpression(node.expression);
-            write("[");
-            emitExpression(node.argumentExpression);
-            write("]");
-        }
-
-        function emitCallExpression(node: CallExpression) {
-            emitExpression(node.expression);
-            emitExpressionList(node, node.arguments, ListFormat.CallExpressionArguments);
-        }
-
-        function emitNewExpression(node: NewExpression) {
-            write("new ");
-            emitExpression(node.expression);
-            emitExpressionList(node, node.arguments, ListFormat.NewExpressionArguments);
-        }
-
-        function emitTaggedTemplateExpression(node: TaggedTemplateExpression) {
-            emitExpression(node.tag);
-            write(" ");
-            emitExpression(node.template);
-        }
-
-        function emitTypeAssertionExpression(node: TypeAssertion) {
-            if (node.type) {
-                write("<");
-                emit(node.type);
-                write(">");
-            }
-
-            emitExpression(node.expression);
-        }
-
-        function emitParenthesizedExpression(node: ParenthesizedExpression) {
-            write("(");
-            emitExpression(node.expression);
-            write(")");
-        }
-
-        function emitFunctionExpression(node: FunctionExpression) {
-            emitFunctionDeclarationOrExpression(node);
-        }
-
-        function emitArrowFunction(node: ArrowFunction) {
-            emitDecorators(node, node.decorators);
-            emitModifiers(node, node.modifiers);
-            emitSignatureAndBody(node, emitArrowFunctionHead);
-        }
-
-        function emitArrowFunctionHead(node: ArrowFunction) {
-            emitTypeParameters(node, node.typeParameters);
-            emitParametersForArrow(node, node.parameters);
-            emitWithPrefix(": ", node.type);
-            write(" =>");
-        }
-
-        function emitDeleteExpression(node: DeleteExpression) {
-            write("delete ");
-            emitExpression(node.expression);
-        }
-
-        function emitTypeOfExpression(node: TypeOfExpression) {
-            write("typeof ");
-            emitExpression(node.expression);
-        }
-
-        function emitVoidExpression(node: VoidExpression) {
-            write("void ");
-            emitExpression(node.expression);
-        }
-
-        function emitAwaitExpression(node: AwaitExpression) {
-            write("await ");
-            emitExpression(node.expression);
-        }
-
-        function emitPrefixUnaryExpression(node: PrefixUnaryExpression) {
-            writeTokenText(node.operator);
-            if (shouldEmitWhitespaceBeforeOperand(node)) {
-                write(" ");
-            }
-            emitExpression(node.operand);
-        }
-
-        function shouldEmitWhitespaceBeforeOperand(node: PrefixUnaryExpression) {
-            // In some cases, we need to emit a space between the operator and the operand. One obvious case
-            // is when the operator is an identifier, like delete or typeof. We also need to do this for plus
-            // and minus expressions in certain cases. Specifically, consider the following two cases (parens
-            // are just for clarity of exposition, and not part of the source code):
-            //
-            //  (+(+1))
-            //  (+(++1))
-            //
-            // We need to emit a space in both cases. In the first case, the absence of a space will make
-            // the resulting expression a prefix increment operation. And in the second, it will make the resulting
-            // expression a prefix increment whose operand is a plus expression - (++(+x))
-            // The same is true of minus of course.
-            const operand = node.operand;
-            return operand.kind === SyntaxKind.PrefixUnaryExpression
-                && ((node.operator === SyntaxKind.PlusToken && ((<PrefixUnaryExpression>operand).operator === SyntaxKind.PlusToken || (<PrefixUnaryExpression>operand).operator === SyntaxKind.PlusPlusToken))
-                || (node.operator === SyntaxKind.MinusToken && ((<PrefixUnaryExpression>operand).operator === SyntaxKind.MinusToken || (<PrefixUnaryExpression>operand).operator === SyntaxKind.MinusMinusToken)));
-        }
-
-        function emitPostfixUnaryExpression(node: PostfixUnaryExpression) {
-            emitExpression(node.operand);
-            writeTokenText(node.operator);
-        }
-
-        function emitBinaryExpression(node: BinaryExpression) {
-            const isCommaOperator = node.operatorToken.kind !== SyntaxKind.CommaToken;
-            const indentBeforeOperator = needsIndentation(node, node.left, node.operatorToken);
-            const indentAfterOperator = needsIndentation(node, node.operatorToken, node.right);
-
-            emitExpression(node.left);
-            increaseIndentIf(indentBeforeOperator, isCommaOperator ? " " : undefined);
-            writeTokenText(node.operatorToken.kind);
-            increaseIndentIf(indentAfterOperator, " ");
-            emitExpression(node.right);
-            decreaseIndentIf(indentBeforeOperator, indentAfterOperator);
-        }
-
-        function emitConditionalExpression(node: ConditionalExpression) {
-            const indentBeforeQuestion = needsIndentation(node, node.condition, node.questionToken);
-            const indentAfterQuestion = needsIndentation(node, node.questionToken, node.whenTrue);
-            const indentBeforeColon = needsIndentation(node, node.whenTrue, node.colonToken);
-            const indentAfterColon = needsIndentation(node, node.colonToken, node.whenFalse);
-
-            emitExpression(node.condition);
-            increaseIndentIf(indentBeforeQuestion, " ");
-            write("?");
-            increaseIndentIf(indentAfterQuestion, " ");
-            emitExpression(node.whenTrue);
-            decreaseIndentIf(indentBeforeQuestion, indentAfterQuestion);
-
-            increaseIndentIf(indentBeforeColon, " ");
-            write(":");
-            increaseIndentIf(indentAfterColon, " ");
-            emitExpression(node.whenFalse);
-            decreaseIndentIf(indentBeforeColon, indentAfterColon);
-        }
-
-        function emitTemplateExpression(node: TemplateExpression) {
-            emit(node.head);
-            emitList(node, node.templateSpans, ListFormat.TemplateExpressionSpans);
-        }
-
-        function emitYieldExpression(node: YieldExpression) {
-            write(node.asteriskToken ? "yield*" : "yield");
-            emitExpressionWithPrefix(" ", node.expression);
-        }
-
-        function emitSpreadElementExpression(node: SpreadElementExpression) {
-            write("...");
-            emitExpression(node.expression);
-        }
-
-        function emitClassExpression(node: ClassExpression) {
-            emitClassDeclarationOrExpression(node);
-        }
-
-        function emitExpressionWithTypeArguments(node: ExpressionWithTypeArguments) {
-            emitExpression(node.expression);
-            emitTypeArguments(node, node.typeArguments);
-        }
-
-        function emitAsExpression(node: AsExpression) {
-            emitExpression(node.expression);
-            if (node.type) {
-                write(" as ");
-                emit(node.type);
-            }
-        }
-
-        function emitNonNullExpression(node: NonNullExpression) {
-            emitExpression(node.expression);
-            write("!");
-        }
-
-        //
-        // Misc
-        //
-
-        function emitTemplateSpan(node: TemplateSpan) {
-            emitExpression(node.expression);
-            emit(node.literal);
-        }
-
-        //
-        // Statements
-        //
-
-        function emitBlock(node: Block, format?: ListFormat) {
-            if (isSingleLineEmptyBlock(node)) {
-                writeToken(SyntaxKind.OpenBraceToken, node.pos, /*contextNode*/ node);
-                write(" ");
-                writeToken(SyntaxKind.CloseBraceToken, node.statements.end, /*contextNode*/ node);
-            }
-            else {
-                writeToken(SyntaxKind.OpenBraceToken, node.pos, /*contextNode*/ node);
-                emitBlockStatements(node);
-                writeToken(SyntaxKind.CloseBraceToken, node.statements.end, /*contextNode*/ node);
-            }
-        }
-
-        function emitBlockStatements(node: Block) {
-            if (node.emitFlags & NodeEmitFlags.SingleLine) {
-                emitList(node, node.statements, ListFormat.SingleLineBlockStatements);
-            }
-            else {
-                emitList(node, node.statements, ListFormat.MultiLineBlockStatements);
-            }
-        }
-
-        function emitVariableStatement(node: VariableStatement) {
-            emitModifiers(node, node.modifiers);
-            emit(node.declarationList);
-            write(";");
-        }
-
-        function emitEmptyStatement(node: EmptyStatement) {
-            write(";");
-        }
-
-        function emitExpressionStatement(node: ExpressionStatement) {
-            emitExpression(node.expression);
-            write(";");
-        }
-
-        function emitIfStatement(node: IfStatement) {
-            const openParenPos = writeToken(SyntaxKind.IfKeyword, node.pos, node);
-            write(" ");
-            writeToken(SyntaxKind.OpenParenToken, openParenPos, node);
-            emitExpression(node.expression);
-            writeToken(SyntaxKind.CloseParenToken, node.expression.end, node);
-            emitEmbeddedStatement(node.thenStatement);
-            if (node.elseStatement) {
-                writeLine();
-                writeToken(SyntaxKind.ElseKeyword, node.thenStatement.end, node);
-                if (node.elseStatement.kind === SyntaxKind.IfStatement) {
-                    write(" ");
-                    emit(node.elseStatement);
-                }
-                else {
-                    emitEmbeddedStatement(node.elseStatement);
-                }
-            }
-        }
-
-        function emitDoStatement(node: DoStatement) {
-            write("do");
-            emitEmbeddedStatement(node.statement);
-            if (isBlock(node.statement)) {
-                write(" ");
-            }
-            else {
-                writeLine();
-            }
-
-            write("while (");
-            emitExpression(node.expression);
-            write(");");
-        }
-
-        function emitWhileStatement(node: WhileStatement) {
-            write("while (");
-            emitExpression(node.expression);
-            write(")");
-            emitEmbeddedStatement(node.statement);
-        }
-
-        function emitForStatement(node: ForStatement) {
-            const openParenPos = writeToken(SyntaxKind.ForKeyword, node.pos);
-            write(" ");
-            writeToken(SyntaxKind.OpenParenToken, openParenPos, /*contextNode*/ node);
-            emitForBinding(node.initializer);
-            write(";");
-            emitExpressionWithPrefix(" ", node.condition);
-            write(";");
-            emitExpressionWithPrefix(" ", node.incrementor);
-            write(")");
-            emitEmbeddedStatement(node.statement);
-        }
-
-        function emitForInStatement(node: ForInStatement) {
-            const openParenPos = writeToken(SyntaxKind.ForKeyword, node.pos);
-            write(" ");
-            writeToken(SyntaxKind.OpenParenToken, openParenPos);
-            emitForBinding(node.initializer);
-            write(" in ");
-            emitExpression(node.expression);
-            writeToken(SyntaxKind.CloseParenToken, node.expression.end);
-            emitEmbeddedStatement(node.statement);
-        }
-
-        function emitForOfStatement(node: ForOfStatement) {
-            const openParenPos = writeToken(SyntaxKind.ForKeyword, node.pos);
-            write(" ");
-            writeToken(SyntaxKind.OpenParenToken, openParenPos);
-            emitForBinding(node.initializer);
-            write(" of ");
-            emitExpression(node.expression);
-            writeToken(SyntaxKind.CloseParenToken, node.expression.end);
-            emitEmbeddedStatement(node.statement);
-        }
-
-        function emitForBinding(node: VariableDeclarationList | Expression) {
-            if (node !== undefined) {
-                if (node.kind === SyntaxKind.VariableDeclarationList) {
-                    emit(node);
-                }
-                else {
-                    emitExpression(<Expression>node);
-                }
-            }
-        }
-
-        function emitContinueStatement(node: ContinueStatement) {
-            writeToken(SyntaxKind.ContinueKeyword, node.pos);
-            emitWithPrefix(" ", node.label);
-            write(";");
-        }
-
-        function emitBreakStatement(node: BreakStatement) {
-            writeToken(SyntaxKind.BreakKeyword, node.pos);
-            emitWithPrefix(" ", node.label);
-            write(";");
-        }
-
-        function emitReturnStatement(node: ReturnStatement) {
-            writeToken(SyntaxKind.ReturnKeyword, node.pos, /*contextNode*/ node);
-            emitExpressionWithPrefix(" ", node.expression);
-            write(";");
-        }
-
-        function emitWithStatement(node: WithStatement) {
-            write("with (");
-            emitExpression(node.expression);
-            write(")");
-            emitEmbeddedStatement(node.statement);
-        }
-
-        function emitSwitchStatement(node: SwitchStatement) {
-            const openParenPos = writeToken(SyntaxKind.SwitchKeyword, node.pos);
-            write(" ");
-            writeToken(SyntaxKind.OpenParenToken, openParenPos);
-            emitExpression(node.expression);
-            writeToken(SyntaxKind.CloseParenToken, node.expression.end);
-            write(" ");
-            emit(node.caseBlock);
-        }
-
-        function emitLabeledStatement(node: LabeledStatement) {
-            emit(node.label);
-            write(": ");
-            emit(node.statement);
-        }
-
-        function emitThrowStatement(node: ThrowStatement) {
-            write("throw");
-            emitExpressionWithPrefix(" ", node.expression);
-            write(";");
-        }
-
-        function emitTryStatement(node: TryStatement) {
-            write("try ");
-            emit(node.tryBlock);
-            emit(node.catchClause);
-            if (node.finallyBlock) {
-                writeLine();
-                write("finally ");
-                emit(node.finallyBlock);
-            }
-        }
-
-        function emitDebuggerStatement(node: DebuggerStatement) {
-            writeToken(SyntaxKind.DebuggerKeyword, node.pos);
-            write(";");
-        }
-
-        //
-        // Declarations
-        //
-
-        function emitVariableDeclaration(node: VariableDeclaration) {
-            emit(node.name);
-            emitExpressionWithPrefix(" = ", node.initializer);
-        }
-
-        function emitVariableDeclarationList(node: VariableDeclarationList) {
-            write(isLet(node) ? "let " : isConst(node) ? "const " : "var ");
-            emitList(node, node.declarations, ListFormat.VariableDeclarationList);
-        }
-
-        function emitFunctionDeclaration(node: FunctionDeclaration) {
-            emitFunctionDeclarationOrExpression(node);
-        }
-
-        function emitFunctionDeclarationOrExpression(node: FunctionDeclaration | FunctionExpression) {
-            emitDecorators(node, node.decorators);
-            emitModifiers(node, node.modifiers);
-            write(node.asteriskToken ? "function* " : "function ");
-            emitIdentifierName(node.name);
-            emitSignatureAndBody(node, emitSignatureHead);
-        }
-
-        function emitSignatureAndBody(node: FunctionLikeDeclaration, emitSignatureHead: (node: SignatureDeclaration) => void) {
-            const body = node.body;
-            if (body) {
-                if (isBlock(body)) {
-                    const indentedFlag = node.emitFlags & NodeEmitFlags.Indented;
-                    if (indentedFlag) {
-                        increaseIndent();
-                    }
-
-                    if (node.emitFlags & NodeEmitFlags.ReuseTempVariableScope) {
-                        emitSignatureHead(node);
-                        emitBlockFunctionBody(node, body);
-                    }
-                    else {
-                        const savedTempFlags = tempFlags;
-                        tempFlags = 0;
-                        emitSignatureHead(node);
-                        emitBlockFunctionBody(node, body);
-                        tempFlags = savedTempFlags;
-                    }
-
-                    if (indentedFlag) {
-                        decreaseIndent();
-                    }
-                }
-                else {
-                    emitSignatureHead(node);
-                    write(" ");
-                    emitExpression(body);
-                }
-            }
-            else {
-                emitSignatureHead(node);
-                write(";");
-            }
-
-        }
-
-        function emitSignatureHead(node: FunctionDeclaration | FunctionExpression | MethodDeclaration | AccessorDeclaration | ConstructorDeclaration) {
-            emitTypeParameters(node, node.typeParameters);
-            emitParameters(node, node.parameters);
-            emitWithPrefix(": ", node.type);
-        }
-
-        function shouldEmitBlockFunctionBodyOnSingleLine(parentNode: Node, body: Block) {
-            // We must emit a function body as a single-line body in the following case:
-            // * The body has NodeEmitFlags.SingleLine specified.
-
-            // We must emit a function body as a multi-line body in the following cases:
-            // * The body is explicitly marked as multi-line.
-            // * A non-synthesized body's start and end position are on different lines.
-            // * Any statement in the body starts on a new line.
-
-            if (body.emitFlags & NodeEmitFlags.SingleLine) {
-                return true;
-            }
-
-            if (body.multiLine) {
-                return false;
-            }
-
-            if (!nodeIsSynthesized(body) && !rangeIsOnSingleLine(body, currentSourceFile)) {
-                return false;
-            }
-
-            if (shouldWriteLeadingLineTerminator(body, body.statements, ListFormat.PreserveLines)
-                || shouldWriteClosingLineTerminator(body, body.statements, ListFormat.PreserveLines)) {
-                return false;
-            }
-
-            let previousStatement: Statement;
-            for (const statement of body.statements) {
-                if (shouldWriteSeparatingLineTerminator(previousStatement, statement, ListFormat.PreserveLines)) {
-                    return false;
-                }
-
-                previousStatement = statement;
-            }
-
-            return true;
-        }
-
-        function emitBlockFunctionBody(parentNode: Node, body: Block) {
-            write(" {");
-            increaseIndent();
-
-            emitBodyWithDetachedComments(body, body.statements,
-                shouldEmitBlockFunctionBodyOnSingleLine(parentNode, body)
-                    ? emitBlockFunctionBodyOnSingleLine
-                    : emitBlockFunctionBodyWorker);
-
-            decreaseIndent();
-            writeToken(SyntaxKind.CloseBraceToken, body.statements.end, body);
-        }
-
-        function emitBlockFunctionBodyOnSingleLine(body: Block) {
-            emitBlockFunctionBodyWorker(body, /*emitBlockFunctionBodyOnSingleLine*/ true);
-        }
-
-        function emitBlockFunctionBodyWorker(body: Block, emitBlockFunctionBodyOnSingleLine?: boolean) {
-            // Emit all the prologue directives (like "use strict").
-            const statementOffset = emitPrologueDirectives(body.statements, /*startWithNewLine*/ true);
-            const helpersEmitted = emitHelpers(body);
-
-            if (statementOffset === 0 && !helpersEmitted && emitBlockFunctionBodyOnSingleLine) {
-                decreaseIndent();
-                emitList(body, body.statements, ListFormat.SingleLineFunctionBodyStatements);
-                increaseIndent();
-            }
-            else {
-                emitList(body, body.statements, ListFormat.MultiLineFunctionBodyStatements, statementOffset);
-            }
-        }
-
-        function emitClassDeclaration(node: ClassDeclaration) {
-            emitClassDeclarationOrExpression(node);
-        }
-
-        function emitClassDeclarationOrExpression(node: ClassDeclaration | ClassExpression) {
-            emitDecorators(node, node.decorators);
-            emitModifiers(node, node.modifiers);
-            write("class");
-            emitNodeWithPrefix(" ", node.name, emitIdentifierName);
-
-            const indentedFlag = node.emitFlags & NodeEmitFlags.Indented;
-            if (indentedFlag) {
-                increaseIndent();
-            }
-
-            emitTypeParameters(node, node.typeParameters);
-            emitList(node, node.heritageClauses, ListFormat.ClassHeritageClauses);
-
-            const savedTempFlags = tempFlags;
-            tempFlags = 0;
-
-            write(" {");
-            emitList(node, node.members, ListFormat.ClassMembers);
-            write("}");
-
-            if (indentedFlag) {
-                decreaseIndent();
-            }
-
-            tempFlags = savedTempFlags;
-        }
-
-        function emitInterfaceDeclaration(node: InterfaceDeclaration) {
-            emitDecorators(node, node.decorators);
-            emitModifiers(node, node.modifiers);
-            write("interface ");
-            emit(node.name);
-            emitTypeParameters(node, node.typeParameters);
-            emitList(node, node.heritageClauses, ListFormat.HeritageClauses);
-            write(" {");
-            emitList(node, node.members, ListFormat.InterfaceMembers);
-            write("}");
-        }
-
-        function emitTypeAliasDeclaration(node: TypeAliasDeclaration) {
-            emitDecorators(node, node.decorators);
-            emitModifiers(node, node.modifiers);
-            write("type ");
-            emit(node.name);
-            emitTypeParameters(node, node.typeParameters);
-            write(" = ");
-            emit(node.type);
-            write(";");
-        }
-
-        function emitEnumDeclaration(node: EnumDeclaration) {
-            emitModifiers(node, node.modifiers);
-            write("enum ");
-            emit(node.name);
-
-            const savedTempFlags = tempFlags;
-            tempFlags = 0;
-
-            write(" {");
-            emitList(node, node.members, ListFormat.EnumMembers);
-            write("}");
-            tempFlags = savedTempFlags;
-        }
-
-        function emitModuleDeclaration(node: ModuleDeclaration) {
-            emitModifiers(node, node.modifiers);
-            write(node.flags & NodeFlags.Namespace ? "namespace " : "module ");
-            emit(node.name);
-
-            let body = node.body;
-            while (body.kind === SyntaxKind.ModuleDeclaration) {
-                write(".");
-                emit((<ModuleDeclaration>body).name);
-                body = (<ModuleDeclaration>body).body;
-            }
-
-            write(" ");
-            emit(body);
-        }
-
-        function emitModuleBlock(node: ModuleBlock) {
-            if (isSingleLineEmptyBlock(node)) {
-                write("{ }");
-            }
-            else {
-                const savedTempFlags = tempFlags;
-                tempFlags = 0;
-                write("{");
-                increaseIndent();
-                emitBlockStatements(node);
-                write("}");
-                tempFlags = savedTempFlags;
-            }
-        }
-
-        function emitCaseBlock(node: CaseBlock) {
-            writeToken(SyntaxKind.OpenBraceToken, node.pos);
-            emitList(node, node.clauses, ListFormat.CaseBlockClauses);
-            writeToken(SyntaxKind.CloseBraceToken, node.clauses.end);
-        }
-
-        function emitImportEqualsDeclaration(node: ImportEqualsDeclaration) {
-            emitModifiers(node, node.modifiers);
-            write("import ");
-            emit(node.name);
-            write(" = ");
-            emitModuleReference(node.moduleReference);
-            write(";");
-        }
-
-        function emitModuleReference(node: ModuleReference) {
-            if (node.kind === SyntaxKind.Identifier) {
-                emitExpression(<Identifier>node);
-            }
-            else {
-                emit(node);
-            }
-        }
-
-        function emitImportDeclaration(node: ImportDeclaration) {
-            emitModifiers(node, node.modifiers);
-            write("import ");
-            if (node.importClause) {
-                emit(node.importClause);
-                write(" from ");
-            }
-            emitExpression(node.moduleSpecifier);
-            write(";");
-        }
-
-        function emitImportClause(node: ImportClause) {
-            emit(node.name);
-            if (node.name && node.namedBindings) {
-                write(", ");
-            }
-            emit(node.namedBindings);
-        }
-
-        function emitNamespaceImport(node: NamespaceImport) {
-            write("* as ");
-            emit(node.name);
-        }
-
-        function emitNamedImports(node: NamedImports) {
-            emitNamedImportsOrExports(node);
-        }
-
-        function emitImportSpecifier(node: ImportSpecifier) {
-            emitImportOrExportSpecifier(node);
-        }
-
-        function emitExportAssignment(node: ExportAssignment) {
-            write(node.isExportEquals ? "export = " : "export default ");
-            emitExpression(node.expression);
-            write(";");
-        }
-
-        function emitExportDeclaration(node: ExportDeclaration) {
-            write("export ");
-            if (node.exportClause) {
-                emit(node.exportClause);
-            }
-            else {
-                write("*");
-            }
-            if (node.moduleSpecifier) {
-                write(" from ");
-                emitExpression(node.moduleSpecifier);
-            }
-            write(";");
-        }
-
-        function emitNamedExports(node: NamedExports) {
-            emitNamedImportsOrExports(node);
-        }
-
-        function emitExportSpecifier(node: ExportSpecifier) {
-            emitImportOrExportSpecifier(node);
-        }
-
-        function emitNamedImportsOrExports(node: NamedImportsOrExports) {
-            write("{");
-            emitList(node, node.elements, ListFormat.NamedImportsOrExportsElements);
-            write("}");
-        }
-
-        function emitImportOrExportSpecifier(node: ImportOrExportSpecifier) {
-            if (node.propertyName) {
-                emit(node.propertyName);
-                write(" as ");
-            }
-
-            emit(node.name);
-        }
-
-        //
-        // Module references
-        //
-
-        function emitExternalModuleReference(node: ExternalModuleReference) {
-            write("require(");
-            emitExpression(node.expression);
-            write(")");
-        }
-
-        //
-        // JSX
-        //
-
-        function emitJsxElement(node: JsxElement) {
-            emit(node.openingElement);
-            emitList(node, node.children, ListFormat.JsxElementChildren);
-            emit(node.closingElement);
-        }
-
-        function emitJsxSelfClosingElement(node: JsxSelfClosingElement) {
-            write("<");
-            emitJsxTagName(node.tagName);
-            write(" ");
-            emitList(node, node.attributes, ListFormat.JsxElementAttributes);
-            write("/>");
-        }
-
-        function emitJsxOpeningElement(node: JsxOpeningElement) {
-            write("<");
-            emitJsxTagName(node.tagName);
-            writeIfAny(node.attributes, " ");
-            emitList(node, node.attributes, ListFormat.JsxElementAttributes);
-            write(">");
-        }
-
-        function emitJsxText(node: JsxText) {
-            writer.writeLiteral(getTextOfNode(node, /*includeTrivia*/ true));
-        }
-
-        function emitJsxClosingElement(node: JsxClosingElement) {
-            write("</");
-            emitJsxTagName(node.tagName);
-            write(">");
-        }
-
-        function emitJsxAttribute(node: JsxAttribute) {
-            emit(node.name);
-            emitWithPrefix("=", node.initializer);
-        }
-
-        function emitJsxSpreadAttribute(node: JsxSpreadAttribute) {
-            write("{...");
-            emitExpression(node.expression);
-            write("}");
-        }
-
-        function emitJsxExpression(node: JsxExpression) {
-            if (node.expression) {
-                write("{");
-                emitExpression(node.expression);
-                write("}");
-            }
-        }
-
-        function emitJsxTagName(node: JsxTagNameExpression) {
-            if (node.kind === SyntaxKind.Identifier) {
-                emitExpression(<Identifier>node);
-            }
-            else {
-                emit(node);
-            }
-        }
-
-        //
-        // Clauses
-        //
-
-        function emitCaseClause(node: CaseClause) {
-            write("case ");
-            emitExpression(node.expression);
-            write(":");
-
-            emitCaseOrDefaultClauseStatements(node, node.statements);
-        }
-
-        function emitDefaultClause(node: DefaultClause) {
-            write("default:");
-            emitCaseOrDefaultClauseStatements(node, node.statements);
-        }
-
-        function emitCaseOrDefaultClauseStatements(parentNode: Node, statements: NodeArray<Statement>) {
-            const emitAsSingleStatement =
-                statements.length === 1 &&
-                (
-                    // treat synthesized nodes as located on the same line for emit purposes
-                    nodeIsSynthesized(parentNode) ||
-                    nodeIsSynthesized(statements[0]) ||
-                    rangeStartPositionsAreOnSameLine(parentNode, statements[0], currentSourceFile)
-                );
-
-            if (emitAsSingleStatement) {
-                write(" ");
-                emit(statements[0]);
-            }
-            else {
-                emitList(parentNode, statements, ListFormat.CaseOrDefaultClauseStatements);
-            }
-        }
-
-        function emitHeritageClause(node: HeritageClause) {
-            write(" ");
-            writeTokenText(node.token);
-            write(" ");
-            emitList(node, node.types, ListFormat.HeritageClauseTypes);
-        }
-
-        function emitCatchClause(node: CatchClause) {
-            writeLine();
-            const openParenPos = writeToken(SyntaxKind.CatchKeyword, node.pos);
-            write(" ");
-            writeToken(SyntaxKind.OpenParenToken, openParenPos);
-            emit(node.variableDeclaration);
-            writeToken(SyntaxKind.CloseParenToken, node.variableDeclaration ? node.variableDeclaration.end : openParenPos);
-            write(" ");
-            emit(node.block);
-        }
-
-        //
-        // Property assignments
-        //
-
-        function emitPropertyAssignment(node: PropertyAssignment) {
-            emit(node.name);
-            write(": ");
-            // This is to ensure that we emit comment in the following case:
-            //      For example:
-            //          obj = {
-            //              id: /*comment1*/ ()=>void
-            //          }
-            // "comment1" is not considered to be leading comment for node.initializer
-            // but rather a trailing comment on the previous node.
-            const initializer = node.initializer;
-            if (!shouldSkipLeadingCommentsForNode(initializer)) {
-                const commentRange = initializer.commentRange || initializer;
-                emitTrailingCommentsOfPosition(commentRange.pos);
-            }
-
-            emitExpression(initializer);
-        }
-
-        function emitShorthandPropertyAssignment(node: ShorthandPropertyAssignment) {
-            emit(node.name);
-            if (node.objectAssignmentInitializer) {
-                write(" = ");
-                emitExpression(node.objectAssignmentInitializer);
-            }
-        }
-
-        //
-        // Enum
-        //
-
-        function emitEnumMember(node: EnumMember) {
-            emit(node.name);
-            emitExpressionWithPrefix(" = ", node.initializer);
-        }
-
-        //
-        // Top-level nodes
-        //
-
-        function emitSourceFile(node: SourceFile) {
-            writeLine();
-            emitShebang();
-            emitBodyWithDetachedComments(node, node.statements, emitSourceFileWorker);
-        }
-
-        function emitSourceFileWorker(node: SourceFile) {
-            const statements = node.statements;
-            const statementOffset = emitPrologueDirectives(statements);
-            const savedTempFlags = tempFlags;
-            tempFlags = 0;
-            emitHelpers(node);
-            emitList(node, statements, ListFormat.MultiLine, statementOffset);
-            tempFlags = savedTempFlags;
-        }
-
-        // Transformation nodes
-
-        function emitPartiallyEmittedExpression(node: PartiallyEmittedExpression) {
-            emitExpression(node.expression);
-        }
-
-        /**
-         * Emits any prologue directives at the start of a Statement list, returning the
-         * number of prologue directives written to the output.
-         */
-        function emitPrologueDirectives(statements: Node[], startWithNewLine?: boolean): number {
-            for (let i = 0; i < statements.length; i++) {
-                if (isPrologueDirective(statements[i])) {
-                    if (startWithNewLine || i > 0) {
-                        writeLine();
-                    }
-                    emit(statements[i]);
-                }
-                else {
-                    // return index of the first non prologue directive
-                    return i;
-                }
-            }
-
-            return statements.length;
-        }
-
-        function emitHelpers(node: Node) {
-            const emitFlags = node.emitFlags;
-            let helpersEmitted = false;
-            if (emitFlags & NodeEmitFlags.EmitEmitHelpers) {
-                helpersEmitted = emitEmitHelpers(currentSourceFile);
-            }
-
-            if (emitFlags & NodeEmitFlags.EmitExportStar) {
-                writeLines(exportStarHelper);
-                helpersEmitted = true;
-            }
-
-            if (emitFlags & NodeEmitFlags.EmitSuperHelper) {
-                writeLines(superHelper);
-                helpersEmitted = true;
-            }
-
-            if (emitFlags & NodeEmitFlags.EmitAdvancedSuperHelper) {
-                writeLines(advancedSuperHelper);
-                helpersEmitted = true;
-            }
-
-            return helpersEmitted;
-        }
-
-        function emitEmitHelpers(node: SourceFile) {
-            // Only emit helpers if the user did not say otherwise.
-            if (compilerOptions.noEmitHelpers) {
-                return false;
-            }
-
-            // Don't emit helpers if we can import them.
-            if (compilerOptions.importHelpers
-                && (isExternalModule(node) || compilerOptions.isolatedModules)) {
-                return false;
-            }
-
-            let helpersEmitted = false;
-
-            // Only Emit __extends function when target ES5.
-            // For target ES6 and above, we can emit classDeclaration as is.
-            if ((languageVersion < ScriptTarget.ES6) && (!extendsEmitted && node.flags & NodeFlags.HasClassExtends)) {
-                writeLines(extendsHelper);
-                extendsEmitted = true;
-                helpersEmitted = true;
-            }
-
-            if (compilerOptions.jsx !== JsxEmit.Preserve && !assignEmitted && (node.flags & NodeFlags.HasJsxSpreadAttributes)) {
-                writeLines(assignHelper);
-                assignEmitted = true;
-            }
-
-            if (!decorateEmitted && node.flags & NodeFlags.HasDecorators) {
-                writeLines(decorateHelper);
-                if (compilerOptions.emitDecoratorMetadata) {
-                    writeLines(metadataHelper);
-                }
-
-                decorateEmitted = true;
-                helpersEmitted = true;
-            }
-
-            if (!paramEmitted && node.flags & NodeFlags.HasParamDecorators) {
-                writeLines(paramHelper);
-                paramEmitted = true;
-                helpersEmitted = true;
-            }
-
-            if (!awaiterEmitted && node.flags & NodeFlags.HasAsyncFunctions) {
-                writeLines(awaiterHelper);
-                if (languageVersion < ScriptTarget.ES6) {
-                    writeLines(generatorHelper);
-                }
-
-                awaiterEmitted = true;
-                helpersEmitted = true;
-            }
-
-            if (helpersEmitted) {
-                writeLine();
-            }
-
-            return helpersEmitted;
-        }
-
-        function writeLines(text: string): void {
-            const lines = text.split(/\r\n|\r|\n/g);
-            for (let i = 0; i < lines.length; i++) {
-                const line = lines[i];
-                if (line.length) {
-                    if (i > 0) {
-                        writeLine();
-                    }
-                    write(line);
-                }
-            }
-        }
-
-        //
-        // Helpers
-        //
-
-        function emitShebang() {
-            const shebang = getShebang(currentText);
-            if (shebang) {
-                write(shebang);
-                writeLine();
-            }
-        }
-
-        function emitModifiers(node: Node, modifiers: NodeArray<Modifier>) {
-            if (modifiers && modifiers.length) {
-                emitList(node, modifiers, ListFormat.Modifiers);
-                write(" ");
-            }
-        }
-
-        function emitWithPrefix(prefix: string, node: Node) {
-            emitNodeWithPrefix(prefix, node, emit);
-        }
-
-        function emitExpressionWithPrefix(prefix: string, node: Node) {
-            emitNodeWithPrefix(prefix, node, emitExpression);
-        }
-
-        function emitNodeWithPrefix(prefix: string, node: Node, emit: (node: Node) => void) {
-            if (node) {
-                write(prefix);
-                emit(node);
-            }
-        }
-
-        function emitWithSuffix(node: Node, suffix: string) {
-            if (node) {
-                emit(node);
-                write(suffix);
-            }
-        }
-
-        function tryEmitSubstitute(node: Node, emitNode: (node: Node) => void, isExpression: boolean) {
-            if (isSubstitutionEnabled(node) && (node.emitFlags & NodeEmitFlags.NoSubstitution) === 0) {
-                const substitute = onSubstituteNode(node, isExpression);
-                if (substitute !== node) {
-                    substitute.emitFlags |= NodeEmitFlags.NoSubstitution;
-                    emitNode(substitute);
-                    return true;
-                }
-            }
-
-            return false;
-        }
-
-        function tryEmitConstantValue(node: PropertyAccessExpression | ElementAccessExpression): boolean {
-            const constantValue = tryGetConstEnumValue(node);
-            if (constantValue !== undefined) {
-                write(String(constantValue));
-                if (!compilerOptions.removeComments) {
-                    const propertyName = isPropertyAccessExpression(node)
-                        ? declarationNameToString(node.name)
-                        : getTextOfNode(node.argumentExpression);
-                    write(` /* ${propertyName} */`);
-                }
-
-                return true;
-            }
-
-            return false;
-        }
-
-        function emitEmbeddedStatement(node: Statement) {
-            if (isBlock(node)) {
-                write(" ");
-                emit(node);
-            }
-            else {
-                writeLine();
-                increaseIndent();
-                emit(node);
-                decreaseIndent();
-            }
-        }
-
-        function emitDecorators(parentNode: Node, decorators: NodeArray<Decorator>) {
-            emitList(parentNode, decorators, ListFormat.Decorators);
-        }
-
-        function emitTypeArguments(parentNode: Node, typeArguments: NodeArray<TypeNode>) {
-            emitList(parentNode, typeArguments, ListFormat.TypeArguments);
-        }
-
-        function emitTypeParameters(parentNode: Node, typeParameters: NodeArray<TypeParameterDeclaration>) {
-            emitList(parentNode, typeParameters, ListFormat.TypeParameters);
-        }
-
-        function emitParameters(parentNode: Node, parameters: NodeArray<ParameterDeclaration>) {
-            emitList(parentNode, parameters, ListFormat.Parameters);
-        }
-
-        function emitParametersForArrow(parentNode: Node, parameters: NodeArray<ParameterDeclaration>) {
-            if (parameters &&
-                parameters.length === 1 &&
-                parameters[0].type === undefined &&
-                parameters[0].pos === parentNode.pos) {
-                emit(parameters[0]);
-            }
-            else {
-                emitParameters(parentNode, parameters);
-            }
-        }
-
-        function emitParametersForIndexSignature(parentNode: Node, parameters: NodeArray<ParameterDeclaration>) {
-            emitList(parentNode, parameters, ListFormat.IndexSignatureParameters);
-        }
-
-        function emitList(parentNode: Node, children: NodeArray<Node>, format: ListFormat, start?: number, count?: number) {
-            emitNodeList(emit, parentNode, children, format, start, count);
-        }
-
-        function emitExpressionList(parentNode: Node, children: NodeArray<Node>, format: ListFormat, start?: number, count?: number) {
-            emitNodeList(emitExpression, parentNode, children, format, start, count);
-        }
-
-        function emitNodeList(emit: (node: Node) => void, parentNode: Node, children: NodeArray<Node>, format: ListFormat, start = 0, count = children ? children.length - start : 0) {
-            const isUndefined = children === undefined;
-            if (isUndefined && format & ListFormat.OptionalIfUndefined) {
-                return;
-            }
-
-            const isEmpty = isUndefined || children.length === 0 || start >= children.length || count === 0;
-            if (isEmpty && format & ListFormat.OptionalIfEmpty) {
-                return;
-            }
-
-            if (format & ListFormat.BracketsMask) {
-                write(getOpeningBracket(format));
-            }
-
-            if (isEmpty) {
-                // Write a line terminator if the parent node was multi-line
-                if (format & ListFormat.MultiLine) {
-                    writeLine();
-                }
-                else if (format & ListFormat.SpaceBetweenBraces) {
-                    write(" ");
-                }
-            }
-            else {
-                // Write the opening line terminator or leading whitespace.
-                const mayEmitInterveningComments = (format & ListFormat.NoInterveningComments) === 0;
-                let shouldEmitInterveningComments = mayEmitInterveningComments;
-                if (shouldWriteLeadingLineTerminator(parentNode, children, format)) {
-                    writeLine();
-                    shouldEmitInterveningComments = false;
-                }
-                else if (format & ListFormat.SpaceBetweenBraces) {
-                    write(" ");
-                }
-
-                // Increase the indent, if requested.
-                if (format & ListFormat.Indented) {
-                    increaseIndent();
-                }
-
-                // Emit each child.
-                let previousSibling: Node;
-                let shouldDecreaseIndentAfterEmit: boolean;
-                const delimiter = getDelimiter(format);
-                for (let i = 0; i < count; i++) {
-                    const child = children[start + i];
-
-                    // Write the delimiter if this is not the first node.
-                    if (previousSibling) {
-                        write(delimiter);
-
-                        // Write either a line terminator or whitespace to separate the elements.
-                        if (shouldWriteSeparatingLineTerminator(previousSibling, child, format)) {
-                            // If a synthesized node in a single-line list starts on a new
-                            // line, we should increase the indent.
-                            if ((format & (ListFormat.LinesMask | ListFormat.Indented)) === ListFormat.SingleLine) {
-                                increaseIndent();
-                                shouldDecreaseIndentAfterEmit = true;
-                            }
-
-                            writeLine();
-                            shouldEmitInterveningComments = false;
-                        }
-                        else if (previousSibling && format & ListFormat.SpaceBetweenSiblings) {
-                            write(" ");
-                        }
-                    }
-
-                    if (shouldEmitInterveningComments) {
-                        const commentRange = child.commentRange || child;
-                        emitTrailingCommentsOfPosition(commentRange.pos);
-                    }
-                    else {
-                        shouldEmitInterveningComments = mayEmitInterveningComments;
-                    }
-
-                    // Emit this child.
-                    emit(child);
-
-                    if (shouldDecreaseIndentAfterEmit) {
-                        decreaseIndent();
-                        shouldDecreaseIndentAfterEmit = false;
-                    }
-
-                    previousSibling = child;
-                }
-
-                // Write a trailing comma, if requested.
-                const hasTrailingComma = (format & ListFormat.AllowTrailingComma) && children.hasTrailingComma;
-                if (format & ListFormat.CommaDelimited && hasTrailingComma) {
-                    write(",");
-                }
-
-                // Decrease the indent, if requested.
-                if (format & ListFormat.Indented) {
-                    decreaseIndent();
-                }
-
-                // Write the closing line terminator or closing whitespace.
-                if (shouldWriteClosingLineTerminator(parentNode, children, format)) {
-                    writeLine();
-                }
-                else if (format & ListFormat.SpaceBetweenBraces) {
-                    write(" ");
-                }
-            }
-
-            if (format & ListFormat.BracketsMask) {
-                write(getClosingBracket(format));
-            }
-        }
-
-        function writeIfAny(nodes: NodeArray<Node>, text: string) {
-            if (nodes && nodes.length > 0) {
-                write(text);
-            }
-        }
-
-        function writeIfPresent(node: Node, text: string) {
-            if (node !== undefined) {
-                write(text);
-            }
-        }
-
-        function writeToken(token: SyntaxKind, pos: number, contextNode?: Node) {
-            const tokenStartPos = emitTokenStart(token, pos, contextNode, shouldSkipLeadingSourceMapForToken, getTokenSourceMapRange);
-            const tokenEndPos = writeTokenText(token, tokenStartPos);
-            return emitTokenEnd(token, tokenEndPos, contextNode, shouldSkipTrailingSourceMapForToken, getTokenSourceMapRange);
-        }
-
-        function shouldSkipLeadingSourceMapForToken(contextNode: Node) {
-            return (contextNode.emitFlags & NodeEmitFlags.NoTokenLeadingSourceMaps) !== 0;
-        }
-
-        function shouldSkipTrailingSourceMapForToken(contextNode: Node) {
-            return (contextNode.emitFlags & NodeEmitFlags.NoTokenTrailingSourceMaps) !== 0;
-        }
-
-        function writeTokenText(token: SyntaxKind, pos?: number) {
-            const tokenString = tokenToString(token);
-            write(tokenString);
-            return positionIsSynthesized(pos) ? -1 : pos + tokenString.length;
-        }
-
-        function writeTokenNode(node: Node) {
-            if (node) {
-                emitStart(/*range*/ node, /*contextNode*/ node, shouldSkipLeadingSourceMapForNode, shouldSkipSourceMapForChildren, getSourceMapRange);
-                writeTokenText(node.kind);
-                emitEnd(/*range*/ node, /*contextNode*/ node, shouldSkipTrailingSourceMapForNode, shouldSkipSourceMapForChildren, getSourceMapRange);
-            }
-        }
-
-        function increaseIndentIf(value: boolean, valueToWriteWhenNotIndenting?: string) {
-            if (value) {
-                increaseIndent();
-                writeLine();
-            }
-            else if (valueToWriteWhenNotIndenting) {
-                write(valueToWriteWhenNotIndenting);
-            }
-        }
-
-        // Helper function to decrease the indent if we previously indented.  Allows multiple
-        // previous indent values to be considered at a time.  This also allows caller to just
-        // call this once, passing in all their appropriate indent values, instead of needing
-        // to call this helper function multiple times.
-        function decreaseIndentIf(value1: boolean, value2?: boolean) {
-            if (value1) {
-                decreaseIndent();
-            }
-            if (value2) {
-                decreaseIndent();
-            }
-        }
-
-        function shouldWriteLeadingLineTerminator(parentNode: Node, children: NodeArray<Node>, format: ListFormat) {
-            if (format & ListFormat.MultiLine) {
-                return true;
-            }
-
-            if (format & ListFormat.PreserveLines) {
-                if (format & ListFormat.PreferNewLine) {
-                    return true;
-                }
-
-                const firstChild = children[0];
-                if (firstChild === undefined) {
-                    return !rangeIsOnSingleLine(parentNode, currentSourceFile);
-                }
-                else if (positionIsSynthesized(parentNode.pos) || nodeIsSynthesized(firstChild)) {
-                    return synthesizedNodeStartsOnNewLine(firstChild, format);
-                }
-                else {
-                    return !rangeStartPositionsAreOnSameLine(parentNode, firstChild, currentSourceFile);
-                }
-            }
-            else {
-                return false;
-            }
-        }
-
-        function shouldWriteSeparatingLineTerminator(previousNode: Node, nextNode: Node, format: ListFormat) {
-            if (format & ListFormat.MultiLine) {
-                return true;
-            }
-            else if (format & ListFormat.PreserveLines) {
-                if (previousNode === undefined || nextNode === undefined) {
-                    return false;
-                }
-                else if (nodeIsSynthesized(previousNode) || nodeIsSynthesized(nextNode)) {
-                    return synthesizedNodeStartsOnNewLine(previousNode, format) || synthesizedNodeStartsOnNewLine(nextNode, format);
-                }
-                else {
-                    return !rangeEndIsOnSameLineAsRangeStart(previousNode, nextNode, currentSourceFile);
-                }
-            }
-            else {
-                return nextNode.startsOnNewLine;
-            }
-        }
-
-        function shouldWriteClosingLineTerminator(parentNode: Node, children: NodeArray<Node>, format: ListFormat) {
-            if (format & ListFormat.MultiLine) {
-                return (format & ListFormat.NoTrailingNewLine) === 0;
-            }
-            else if (format & ListFormat.PreserveLines) {
-                if (format & ListFormat.PreferNewLine) {
-                    return true;
-                }
-
-                const lastChild = lastOrUndefined(children);
-                if (lastChild === undefined) {
-                    return !rangeIsOnSingleLine(parentNode, currentSourceFile);
-                }
-                else if (positionIsSynthesized(parentNode.pos) || nodeIsSynthesized(lastChild)) {
-                    return synthesizedNodeStartsOnNewLine(lastChild, format);
-                }
-                else {
-                    return !rangeEndPositionsAreOnSameLine(parentNode, lastChild, currentSourceFile);
-                }
-            }
-            else {
-                return false;
-            }
-        }
-
-        function synthesizedNodeStartsOnNewLine(node: Node, format?: ListFormat) {
-            if (nodeIsSynthesized(node)) {
-                const startsOnNewLine = node.startsOnNewLine;
-                if (startsOnNewLine === undefined) {
-                    return (format & ListFormat.PreferNewLine) !== 0;
-                }
-
-                return startsOnNewLine;
-            }
-
-            return (format & ListFormat.PreferNewLine) !== 0;
-        }
-
-        function needsIndentation(parent: Node, node1: Node, node2: Node): boolean {
-            parent = skipSynthesizedParentheses(parent);
-            node1 = skipSynthesizedParentheses(node1);
-            node2 = skipSynthesizedParentheses(node2);
-
-            // Always use a newline for synthesized code if the synthesizer desires it.
-            if (node2.startsOnNewLine) {
-                return true;
-            }
-
-            return !nodeIsSynthesized(parent)
-                && !nodeIsSynthesized(node1)
-                && !nodeIsSynthesized(node2)
-                && !rangeEndIsOnSameLineAsRangeStart(node1, node2, currentSourceFile);
-        }
-
-        function skipSynthesizedParentheses(node: Node) {
-            while (node.kind === SyntaxKind.ParenthesizedExpression && nodeIsSynthesized(node)) {
-                node = (<ParenthesizedExpression>node).expression;
-            }
-
-            return node;
-        }
-
-        function getTextOfNode(node: Node, includeTrivia?: boolean): string {
-            if (isGeneratedIdentifier(node)) {
-                return getGeneratedIdentifier(<Identifier>node);
-            }
-            else if (isIdentifier(node) && (nodeIsSynthesized(node) || !node.parent)) {
-                return unescapeIdentifier(node.text);
-            }
-            else if (node.kind === SyntaxKind.StringLiteral && (<StringLiteral>node).textSourceNode) {
-                return getTextOfNode((<StringLiteral>node).textSourceNode, includeTrivia);
-            }
-            else if (isLiteralExpression(node) && (nodeIsSynthesized(node) || !node.parent)) {
-                return node.text;
-            }
-
-            return getSourceTextOfNodeFromSourceFile(currentSourceFile, node, includeTrivia);
-        }
-
-        function getLiteralTextOfNode(node: LiteralLikeNode): string {
-            if (node.kind === SyntaxKind.StringLiteral && (<StringLiteral>node).textSourceNode) {
-                const textSourceNode = (<StringLiteral>node).textSourceNode;
-                if (isIdentifier(textSourceNode)) {
-                    return "\"" + escapeNonAsciiCharacters(escapeString(getTextOfNode(textSourceNode))) + "\"";
-                }
-                else {
-                    return getLiteralTextOfNode(textSourceNode);
-                }
-            }
-
-            return getLiteralText(node, currentSourceFile, languageVersion);
-        }
-
-        function tryGetConstEnumValue(node: Node): number {
-            if (compilerOptions.isolatedModules) {
-                return undefined;
-            }
-
-            return isPropertyAccessExpression(node) || isElementAccessExpression(node)
-                ? resolver.getConstantValue(<PropertyAccessExpression | ElementAccessExpression>node)
-                : undefined;
-        }
-
-        function isSingleLineEmptyBlock(block: Block) {
-            return !block.multiLine
-                && block.statements.length === 0
-                && rangeEndIsOnSameLineAsRangeStart(block, block, currentSourceFile);
-        }
-
-        function isUniqueName(name: string): boolean {
-            return !resolver.hasGlobalName(name) &&
-                !hasProperty(currentFileIdentifiers, name) &&
-                !hasProperty(generatedNameSet, name);
-        }
-
-<<<<<<< HEAD
-            /**
-             * Emit trailing comments at the position. The term trailing comment is used here to describe following comment:
-             *      x /*comment1* /, y
-             *         ^ => pos; the function will emit "comment1"
-             */
-            function emitTrailingCommentsOfPosition(pos: number) {
-                if (compilerOptions.removeComments) {
-                    return;
-=======
-        function isUniqueLocalName(name: string, container: Node): boolean {
-            for (let node = container; isNodeDescendantOf(node, container); node = node.nextContainer) {
-                if (node.locals && hasProperty(node.locals, name)) {
-                    // We conservatively include alias symbols to cover cases where they're emitted as locals
-                    if (node.locals[name].flags & (SymbolFlags.Value | SymbolFlags.ExportValue | SymbolFlags.Alias)) {
-                        return false;
-                    }
->>>>>>> e9178a59
-                }
-            }
-            return true;
-        }
-
-        /**
-        * Return the next available name in the pattern _a ... _z, _0, _1, ...
-        * TempFlags._i or TempFlags._n may be used to express a preference for that dedicated name.
-        * Note that names generated by makeTempVariableName and makeUniqueName will never conflict.
-        */
-        function makeTempVariableName(flags: TempFlags): string {
-            if (flags && !(tempFlags & flags)) {
-                const name = flags === TempFlags._i ? "_i" : "_n";
-                if (isUniqueName(name)) {
-                    tempFlags |= flags;
-                    return name;
-                }
-            }
-            while (true) {
-                const count = tempFlags & TempFlags.CountMask;
-                tempFlags++;
-                // Skip over 'i' and 'n'
-                if (count !== 8 && count !== 13) {
-                    const name = count < 26
-                        ? "_" + String.fromCharCode(CharacterCodes.a + count)
-                        : "_" + (count - 26);
-                    if (isUniqueName(name)) {
-                        return name;
-                    }
-                }
-            }
-        }
-
-        // Generate a name that is unique within the current file and doesn't conflict with any names
-        // in global scope. The name is formed by adding an '_n' suffix to the specified base name,
-        // where n is a positive integer. Note that names generated by makeTempVariableName and
-        // makeUniqueName are guaranteed to never conflict.
-        function makeUniqueName(baseName: string): string {
-            // Find the first unique 'name_n', where n is a positive number
-            if (baseName.charCodeAt(baseName.length - 1) !== CharacterCodes._) {
-                baseName += "_";
-            }
-            let i = 1;
-            while (true) {
-                const generatedName = baseName + i;
-                if (isUniqueName(generatedName)) {
-                    return generatedNameSet[generatedName] = generatedName;
-                }
-                i++;
-            }
-        }
-
-        function generateNameForModuleOrEnum(node: ModuleDeclaration | EnumDeclaration) {
-            const name = getTextOfNode(node.name);
-            // Use module/enum name itself if it is unique, otherwise make a unique variation
-            return isUniqueLocalName(name, node) ? name : makeUniqueName(name);
-        }
-
-        function generateNameForImportOrExportDeclaration(node: ImportDeclaration | ExportDeclaration) {
-            const expr = getExternalModuleName(node);
-            const baseName = expr.kind === SyntaxKind.StringLiteral ?
-                escapeIdentifier(makeIdentifierFromModuleName((<LiteralExpression>expr).text)) : "module";
-            return makeUniqueName(baseName);
-        }
-
-        function generateNameForExportDefault() {
-            return makeUniqueName("default");
-        }
-
-        function generateNameForClassExpression() {
-            return makeUniqueName("class");
-        }
-
-        /**
-         * Generates a unique name from a node.
-         *
-         * @param node A node.
-         */
-        function generateNameForNode(node: Node): string {
-            switch (node.kind) {
-                case SyntaxKind.Identifier:
-                    return makeUniqueName(getTextOfNode(node));
-                case SyntaxKind.ModuleDeclaration:
-                case SyntaxKind.EnumDeclaration:
-                    return generateNameForModuleOrEnum(<ModuleDeclaration | EnumDeclaration>node);
-                case SyntaxKind.ImportDeclaration:
-                case SyntaxKind.ExportDeclaration:
-                    return generateNameForImportOrExportDeclaration(<ImportDeclaration | ExportDeclaration>node);
-                case SyntaxKind.FunctionDeclaration:
-                case SyntaxKind.ClassDeclaration:
-                case SyntaxKind.ExportAssignment:
-                    return generateNameForExportDefault();
-                case SyntaxKind.ClassExpression:
-                    return generateNameForClassExpression();
-                default:
-                    return makeTempVariableName(TempFlags.Auto);
-            }
-        }
-
-        /**
-         * Generates a unique identifier for a node.
-         *
-         * @param name A generated name.
-         */
-        function generateName(name: Identifier) {
-            switch (name.autoGenerateKind) {
-                case GeneratedIdentifierKind.Auto:
-                    return makeTempVariableName(TempFlags.Auto);
-                case GeneratedIdentifierKind.Loop:
-                    return makeTempVariableName(TempFlags._i);
-                case GeneratedIdentifierKind.Unique:
-                    return makeUniqueName(name.text);
-            }
-
-            Debug.fail("Unsupported GeneratedIdentifierKind.");
-        }
-
-        /**
-         * Gets the node from which a name should be generated.
-         *
-         * @param name A generated name wrapper.
-         */
-        function getNodeForGeneratedName(name: Identifier) {
-            const autoGenerateId = name.autoGenerateId;
-            let node = name as Node;
-            let original = node.original;
-            while (original) {
-                node = original;
-
-                // if "node" is a different generated name (having a different
-                // "autoGenerateId"), use it and stop traversing.
-                if (isIdentifier(node)
-                    && node.autoGenerateKind === GeneratedIdentifierKind.Node
-                    && node.autoGenerateId !== autoGenerateId) {
-                    break;
-                }
-
-                original = node.original;
-            }
-
-            // otherwise, return the original node for the source;
-            return node;
-        }
-
-        /**
-         * Gets the generated identifier text from a generated identifier.
-         *
-         * @param name The generated identifier.
-         */
-        function getGeneratedIdentifier(name: Identifier) {
-            if (name.autoGenerateKind === GeneratedIdentifierKind.Node) {
-                // Generated names generate unique names based on their original node
-                // and are cached based on that node's id
-                const node = getNodeForGeneratedName(name);
-                const nodeId = getNodeId(node);
-                return nodeIdToGeneratedName[nodeId] || (nodeIdToGeneratedName[nodeId] = unescapeIdentifier(generateNameForNode(node)));
-            }
-            else {
-                // Auto, Loop, and Unique names are cached based on their unique
-                // autoGenerateId.
-                const autoGenerateId = name.autoGenerateId;
-                return autoGeneratedIdToGeneratedName[autoGenerateId] || (autoGeneratedIdToGeneratedName[autoGenerateId] = unescapeIdentifier(generateName(name)));
-            }
-        }
-
-        function createDelimiterMap() {
-            const delimiters: string[] = [];
-            delimiters[ListFormat.None] = "";
-            delimiters[ListFormat.CommaDelimited] = ",";
-            delimiters[ListFormat.BarDelimited] = " |";
-            delimiters[ListFormat.AmpersandDelimited] = " &";
-            return delimiters;
-        }
-
-        function getDelimiter(format: ListFormat) {
-            return delimiters[format & ListFormat.DelimitersMask];
-        }
-
-        function createBracketsMap() {
-            const brackets: string[][] = [];
-            brackets[ListFormat.Braces] = ["{", "}"];
-            brackets[ListFormat.Parenthesis] = ["(", ")"];
-            brackets[ListFormat.AngleBrackets] = ["<", ">"];
-            brackets[ListFormat.SquareBrackets] = ["[", "]"];
-            return brackets;
-        }
-
-        function getOpeningBracket(format: ListFormat) {
-            return brackets[format & ListFormat.BracketsMask][0];
-        }
-
-        function getClosingBracket(format: ListFormat) {
-            return brackets[format & ListFormat.BracketsMask][1];
-        }
-    }
-
-    const enum ListFormat {
-        None = 0,
-
-        // Line separators
-        SingleLine = 0,                 // Prints the list on a single line (default).
-        MultiLine = 1 << 0,             // Prints the list on multiple lines.
-        PreserveLines = 1 << 1,         // Prints the list using line preservation if possible.
-        LinesMask = SingleLine | MultiLine | PreserveLines,
-
-        // Delimiters
-        NotDelimited = 0,               // There is no delimiter between list items (default).
-        BarDelimited = 1 << 2,          // Each list item is space-and-bar (" |") delimited.
-        AmpersandDelimited = 1 << 3,    // Each list item is space-and-ampersand (" &") delimited.
-        CommaDelimited = 1 << 4,        // Each list item is comma (",") delimited.
-        DelimitersMask = BarDelimited | AmpersandDelimited | CommaDelimited,
-
-        AllowTrailingComma = 1 << 5,    // Write a trailing comma (",") if present.
-
-        // Whitespace
-        Indented = 1 << 6,              // The list should be indented.
-        SpaceBetweenBraces = 1 << 7,    // Inserts a space after the opening brace and before the closing brace.
-        SpaceBetweenSiblings = 1 << 8,  // Inserts a space between each sibling node.
-
-        // Brackets/Braces
-        Braces = 1 << 9,                 // The list is surrounded by "{" and "}".
-        Parenthesis = 1 << 10,          // The list is surrounded by "(" and ")".
-        AngleBrackets = 1 << 11,        // The list is surrounded by "<" and ">".
-        SquareBrackets = 1 << 12,       // The list is surrounded by "[" and "]".
-        BracketsMask = Braces | Parenthesis | AngleBrackets | SquareBrackets,
-
-        OptionalIfUndefined = 1 << 13,  // Do not emit brackets if the list is undefined.
-        OptionalIfEmpty = 1 << 14,      // Do not emit brackets if the list is empty.
-        Optional = OptionalIfUndefined | OptionalIfEmpty,
-
-        // Other
-        PreferNewLine = 1 << 15,        // Prefer adding a LineTerminator between synthesized nodes.
-        NoTrailingNewLine = 1 << 16,    // Do not emit a trailing NewLine for a MultiLine list.
-        NoInterveningComments = 1 << 17, // Do not emit comments between each node
-
-        // Precomputed Formats
-        Modifiers = SingleLine | SpaceBetweenSiblings,
-        HeritageClauses = SingleLine | SpaceBetweenSiblings,
-        TypeLiteralMembers = MultiLine | Indented,
-        TupleTypeElements = CommaDelimited | SpaceBetweenSiblings | SingleLine | Indented,
-        UnionTypeConstituents = BarDelimited | SpaceBetweenSiblings | SingleLine,
-        IntersectionTypeConstituents = AmpersandDelimited | SpaceBetweenSiblings | SingleLine,
-        ObjectBindingPatternElements = SingleLine | AllowTrailingComma | SpaceBetweenBraces | CommaDelimited | SpaceBetweenSiblings,
-        ArrayBindingPatternElements = SingleLine | AllowTrailingComma | CommaDelimited | SpaceBetweenSiblings,
-        ObjectLiteralExpressionProperties = PreserveLines | CommaDelimited | SpaceBetweenSiblings | SpaceBetweenBraces | Indented | Braces,
-        ArrayLiteralExpressionElements = PreserveLines | CommaDelimited | SpaceBetweenSiblings | AllowTrailingComma | Indented | SquareBrackets,
-        CallExpressionArguments = CommaDelimited | SpaceBetweenSiblings | SingleLine | Parenthesis,
-        NewExpressionArguments = CommaDelimited | SpaceBetweenSiblings | SingleLine | Parenthesis | OptionalIfUndefined,
-        TemplateExpressionSpans = SingleLine | NoInterveningComments,
-        SingleLineBlockStatements = SpaceBetweenBraces | SpaceBetweenSiblings | SingleLine,
-        MultiLineBlockStatements = Indented | MultiLine,
-        VariableDeclarationList = CommaDelimited | SpaceBetweenSiblings | SingleLine,
-        SingleLineFunctionBodyStatements = SingleLine | SpaceBetweenSiblings | SpaceBetweenBraces,
-        MultiLineFunctionBodyStatements = MultiLine,
-        ClassHeritageClauses = SingleLine | SpaceBetweenSiblings,
-        ClassMembers = Indented | MultiLine,
-        InterfaceMembers = Indented | MultiLine,
-        EnumMembers = CommaDelimited | Indented | MultiLine,
-        CaseBlockClauses = Indented | MultiLine,
-        NamedImportsOrExportsElements = CommaDelimited | SpaceBetweenSiblings | AllowTrailingComma | SingleLine | SpaceBetweenBraces,
-        JsxElementChildren = SingleLine | NoInterveningComments,
-        JsxElementAttributes = SingleLine | SpaceBetweenSiblings | NoInterveningComments,
-        CaseOrDefaultClauseStatements = Indented | MultiLine | NoTrailingNewLine | OptionalIfEmpty,
-        HeritageClauseTypes = CommaDelimited | SpaceBetweenSiblings | SingleLine,
-        SourceFileStatements = MultiLine | NoTrailingNewLine,
-        Decorators = MultiLine | Optional,
-        TypeArguments = CommaDelimited | SpaceBetweenSiblings | SingleLine | Indented | AngleBrackets | Optional,
-        TypeParameters = CommaDelimited | SpaceBetweenSiblings | SingleLine | Indented | AngleBrackets | Optional,
-        Parameters = CommaDelimited | SpaceBetweenSiblings | SingleLine | Indented | Parenthesis,
-        IndexSignatureParameters = CommaDelimited | SpaceBetweenSiblings | SingleLine | Indented | SquareBrackets,
-    }
-}
+/// <reference path="checker.ts"/>
+/// <reference path="transformer.ts" />
+/// <reference path="declarationEmitter.ts"/>
+/// <reference path="sourcemap.ts"/>
+/// <reference path="comments.ts" />
+
+/* @internal */
+namespace ts {
+    // Flags enum to track count of temp variables and a few dedicated names
+    const enum TempFlags {
+        Auto      = 0x00000000,  // No preferred name
+        CountMask = 0x0FFFFFFF,  // Temp variable counter
+        _i        = 0x10000000,  // Use/preference flag for '_i'
+    }
+
+    // targetSourceFile is when users only want one file in entire project to be emitted. This is used in compileOnSave feature
+    export function emitFiles(resolver: EmitResolver, host: EmitHost, targetSourceFile: SourceFile): EmitResult {
+        const delimiters = createDelimiterMap();
+        const brackets = createBracketsMap();
+
+        // emit output for the __extends helper function
+        const extendsHelper = `
+var __extends = (this && this.__extends) || function (d, b) {
+    for (var p in b) if (b.hasOwnProperty(p)) d[p] = b[p];
+    function __() { this.constructor = d; }
+    d.prototype = b === null ? Object.create(b) : (__.prototype = b.prototype, new __());
+};`;
+
+        // Emit output for the __assign helper function.
+        // This is typically used for JSX spread attributes,
+        // and can be used for object literal spread properties.
+        const assignHelper = `
+var __assign = (this && this.__assign) || Object.assign || function(t) {
+    for (var s, i = 1, n = arguments.length; i < n; i++) {
+        s = arguments[i];
+        for (var p in s) if (Object.prototype.hasOwnProperty.call(s, p))
+            t[p] = s[p];
+    }
+    return t;
+};`;
+
+        // emit output for the __decorate helper function
+        const decorateHelper = `
+var __decorate = (this && this.__decorate) || function (decorators, target, key, desc) {
+    var c = arguments.length, r = c < 3 ? target : desc === null ? desc = Object.getOwnPropertyDescriptor(target, key) : desc, d;
+    if (typeof Reflect === "object" && typeof Reflect.decorate === "function") r = Reflect.decorate(decorators, target, key, desc);
+    else for (var i = decorators.length - 1; i >= 0; i--) if (d = decorators[i]) r = (c < 3 ? d(r) : c > 3 ? d(target, key, r) : d(target, key)) || r;
+    return c > 3 && r && Object.defineProperty(target, key, r), r;
+};`;
+
+        // emit output for the __metadata helper function
+        const metadataHelper = `
+var __metadata = (this && this.__metadata) || function (k, v) {
+    if (typeof Reflect === "object" && typeof Reflect.metadata === "function") return Reflect.metadata(k, v);
+};`;
+
+        // emit output for the __param helper function
+        const paramHelper = `
+var __param = (this && this.__param) || function (paramIndex, decorator) {
+    return function (target, key) { decorator(target, key, paramIndex); }
+};`;
+
+        // emit output for the __awaiter helper function
+        const awaiterHelper = `
+var __awaiter = (this && this.__awaiter) || function (thisArg, _arguments, P, generator) {
+    return new (P || (P = Promise))(function (resolve, reject) {
+        function fulfilled(value) { try { step(generator.next(value)); } catch (e) { reject(e); } }
+        function rejected(value) { try { step(generator.throw(value)); } catch (e) { reject(e); } }
+        function step(result) { result.done ? resolve(result.value) : new P(function (resolve) { resolve(result.value); }).then(fulfilled, rejected); }
+        step((generator = generator.apply(thisArg, _arguments)).next());
+    });
+};`;
+
+        // The __generator helper is used by down-level transformations to emulate the runtime
+        // semantics of an ES2015 generator function. When called, this helper returns an
+        // object that implements the Iterator protocol, in that it has `next`, `return`, and
+        // `throw` methods that step through the generator when invoked.
+        //
+        // parameters:
+        //  thisArg  The value to use as the `this` binding for the transformed generator body.
+        //  body     A function that acts as the transformed generator body.
+        //
+        // variables:
+        //  _       Persistent state for the generator that is shared between the helper and the
+        //          generator body. The state object has the following members:
+        //            sent() - A method that returns or throws the current completion value.
+        //            label  - The next point at which to resume evaluation of the generator body.
+        //            trys   - A stack of protected regions (try/catch/finally blocks).
+        //            ops    - A stack of pending instructions when inside of a finally block.
+        //  f       A value indicating whether the generator is executing.
+        //  y       An iterator to delegate for a yield*.
+        //  t       A temporary variable that holds one of the following values (note that these
+        //          cases do not overlap):
+        //          - The completion value when resuming from a `yield` or `yield*`.
+        //          - The error value for a catch block.
+        //          - The current protected region (array of try/catch/finally/end labels).
+        //          - The verb (`next`, `throw`, or `return` method) to delegate to the expression
+        //            of a `yield*`.
+        //          - The result of evaluating the verb delegated to the expression of a `yield*`.
+        //
+        // functions:
+        //  verb(n)     Creates a bound callback to the `step` function for opcode `n`.
+        //  step(op)    Evaluates opcodes in a generator body until execution is suspended or
+        //              completed.
+        //
+        // The __generator helper understands a limited set of instructions:
+        //  0: next(value?)     - Start or resume the generator with the specified value.
+        //  1: throw(error)     - Resume the generator with an exception. If the generator is
+        //                        suspended inside of one or more protected regions, evaluates
+        //                        any intervening finally blocks between the current label and
+        //                        the nearest catch block or function boundary. If uncaught, the
+        //                        exception is thrown to the caller.
+        //  2: return(value?)   - Resume the generator as if with a return. If the generator is
+        //                        suspended inside of one or more protected regions, evaluates any
+        //                        intervening finally blocks.
+        //  3: break(label)     - Jump to the specified label. If the label is outside of the
+        //                        current protected region, evaluates any intervening finally
+        //                        blocks.
+        //  4: yield(value?)    - Yield execution to the caller with an optional value. When
+        //                        resumed, the generator will continue at the next label.
+        //  5: yield*(value)    - Delegates evaluation to the supplied iterator. When
+        //                        delegation completes, the generator will continue at the next
+        //                        label.
+        //  6: catch(error)     - Handles an exception thrown from within the generator body. If
+        //                        the current label is inside of one or more protected regions,
+        //                        evaluates any intervening finally blocks between the current
+        //                        label and the nearest catch block or function boundary. If
+        //                        uncaught, the exception is thrown to the caller.
+        //  7: endfinally       - Ends a finally block, resuming the last instruction prior to
+        //                        entering a finally block.
+        //
+        // For examples of how these are used, see the comments in ./transformers/generators.ts
+        const generatorHelper = `
+var __generator = (this && this.__generator) || function (thisArg, body) {
+    var _ = { label: 0, sent: function() { if (t[0] & 1) throw t[1]; return t[1]; }, trys: [], ops: [] }, f, y, t;
+    return { next: verb(0), "throw": verb(1), "return": verb(2) };
+    function verb(n) { return function (v) { return step([n, v]); }; }
+    function step(op) {
+        if (f) throw new TypeError("Generator is already executing.");
+        while (_) try {
+            if (f = 1, y && (t = y[op[0] & 2 ? "return" : op[0] ? "throw" : "next"]) && !(t = t.call(y, op[1])).done) return t;
+            if (y = 0, t) op = [0, t.value];
+            switch (op[0]) {
+                case 0: case 1: t = op; break;
+                case 4: _.label++; return { value: op[1], done: false };
+                case 5: _.label++; y = op[1]; op = [0]; continue;
+                case 7: op = _.ops.pop(); _.trys.pop(); continue;
+                default:
+                    if (!(t = _.trys, t = t.length > 0 && t[t.length - 1]) && (op[0] === 6 || op[0] === 2)) { _ = 0; continue; }
+                    if (op[0] === 3 && (!t || (op[1] > t[0] && op[1] < t[3]))) { _.label = op[1]; break; }
+                    if (op[0] === 6 && _.label < t[1]) { _.label = t[1]; t = op; break; }
+                    if (t && _.label < t[2]) { _.label = t[2]; _.ops.push(op); break; }
+                    if (t[2]) _.ops.pop();
+                    _.trys.pop(); continue;
+            }
+            op = body.call(thisArg, _);
+        } catch (e) { op = [6, e]; y = 0; } finally { f = t = 0; }
+        if (op[0] & 5) throw op[1]; return { value: op[0] ? op[1] : void 0, done: true };
+    }
+};`;
+
+        // emit output for the __export helper function
+        const exportStarHelper = `
+function __export(m) {
+    for (var p in m) if (!exports.hasOwnProperty(p)) exports[p] = m[p];
+}`;
+
+        // emit output for the UMD helper function.
+        const umdHelper = `
+(function (dependencies, factory) {
+    if (typeof module === 'object' && typeof module.exports === 'object') {
+        var v = factory(require, exports); if (v !== undefined) module.exports = v;
+    }
+    else if (typeof define === 'function' && define.amd) {
+        define(dependencies, factory);
+    }
+})`;
+
+        const superHelper = `
+const _super = name => super[name];`;
+
+        const advancedSuperHelper = `
+const _super = (function (geti, seti) {
+    const cache = Object.create(null);
+    return name => cache[name] || (cache[name] = { get value() { return geti(name); }, set value(v) { seti(name, v); } });
+})(name => super[name], (name, value) => super[name] = value);`;
+
+        const compilerOptions = host.getCompilerOptions();
+        const languageVersion = getEmitScriptTarget(compilerOptions);
+        const moduleKind = getEmitModuleKind(compilerOptions);
+        const sourceMapDataList: SourceMapData[] = compilerOptions.sourceMap || compilerOptions.inlineSourceMap ? [] : undefined;
+        const emittedFilesList: string[] = compilerOptions.listEmittedFiles ? [] : undefined;
+        const emitterDiagnostics = createDiagnosticCollection();
+        const newLine = host.getNewLine();
+        const transformers = getTransformers(compilerOptions);
+        const writer = createTextWriter(newLine);
+        const {
+            write,
+            writeLine,
+            increaseIndent,
+            decreaseIndent
+        } = writer;
+
+        const sourceMap = createSourceMapWriter(host, writer);
+        const {
+            emitStart,
+            emitEnd,
+            emitTokenStart,
+            emitTokenEnd
+        } = sourceMap;
+
+        const comments = createCommentWriter(host, writer, sourceMap);
+        const {
+            emitNodeWithComments,
+            emitBodyWithDetachedComments,
+            emitTrailingCommentsOfPosition
+        } = comments;
+
+        let nodeIdToGeneratedName: string[];
+        let autoGeneratedIdToGeneratedName: string[];
+        let generatedNameSet: Map<string>;
+        let tempFlags: TempFlags;
+        let currentSourceFile: SourceFile;
+        let currentText: string;
+        let currentFileIdentifiers: Map<string>;
+        let extendsEmitted: boolean;
+        let assignEmitted: boolean;
+        let decorateEmitted: boolean;
+        let paramEmitted: boolean;
+        let awaiterEmitted: boolean;
+        let isOwnFileEmit: boolean;
+        let emitSkipped = false;
+
+        performance.mark("beforeTransform");
+
+        // Transform the source files
+        const transformed = transformFiles(
+            resolver,
+            host,
+            getSourceFilesToEmit(host, targetSourceFile),
+            transformers);
+
+        performance.measure("transformTime", "beforeTransform");
+
+        // Extract helpers from the result
+        const {
+            getTokenSourceMapRange,
+            isSubstitutionEnabled,
+            isEmitNotificationEnabled,
+            onSubstituteNode,
+            onEmitNode
+        } = transformed;
+
+        performance.mark("beforePrint");
+
+        // Emit each output file
+        forEachTransformedEmitFile(host, transformed.getSourceFiles(), emitFile);
+
+        // Clean up after transformation
+        transformed.dispose();
+
+        performance.measure("printTime", "beforePrint");
+
+        return {
+            emitSkipped,
+            diagnostics: emitterDiagnostics.getDiagnostics(),
+            emittedFiles: emittedFilesList,
+            sourceMaps: sourceMapDataList
+        };
+
+        function emitFile(jsFilePath: string, sourceMapFilePath: string, declarationFilePath: string, sourceFiles: SourceFile[], isBundledEmit: boolean) {
+            // Make sure not to write js file and source map file if any of them cannot be written
+            if (!host.isEmitBlocked(jsFilePath) && !compilerOptions.noEmit) {
+                printFile(jsFilePath, sourceMapFilePath, sourceFiles, isBundledEmit);
+            }
+            else {
+                emitSkipped = true;
+            }
+
+            if (declarationFilePath) {
+                emitSkipped = writeDeclarationFile(declarationFilePath, getOriginalSourceFiles(sourceFiles), isBundledEmit, host, resolver, emitterDiagnostics) || emitSkipped;
+            }
+
+            if (!emitSkipped && emittedFilesList) {
+                emittedFilesList.push(jsFilePath);
+                if (sourceMapFilePath) {
+                    emittedFilesList.push(sourceMapFilePath);
+                }
+                if (declarationFilePath) {
+                    emittedFilesList.push(declarationFilePath);
+                }
+            }
+        }
+
+        function printFile(jsFilePath: string, sourceMapFilePath: string, sourceFiles: SourceFile[], isBundledEmit: boolean) {
+            sourceMap.initialize(jsFilePath, sourceMapFilePath, sourceFiles, isBundledEmit);
+            nodeIdToGeneratedName = [];
+            autoGeneratedIdToGeneratedName = [];
+            generatedNameSet = createMap<string>();
+            isOwnFileEmit = !isBundledEmit;
+
+            // Emit helpers from all the files
+            if (isBundledEmit && moduleKind) {
+                for (const sourceFile of sourceFiles) {
+                    emitEmitHelpers(sourceFile);
+                }
+            }
+
+            // Print each transformed source file.
+            forEach(sourceFiles, printSourceFile);
+
+            writeLine();
+
+            const sourceMappingURL = sourceMap.getSourceMappingURL();
+            if (sourceMappingURL) {
+                write(`//# ${"sourceMappingURL"}=${sourceMappingURL}`); // Sometimes tools can sometimes see this line as a source mapping url comment
+            }
+
+            // Write the source map
+            if (compilerOptions.sourceMap && !compilerOptions.inlineSourceMap) {
+                writeFile(host, emitterDiagnostics, sourceMapFilePath, sourceMap.getText(),  /*writeByteOrderMark*/ false);
+            }
+
+            // Record source map data for the test harness.
+            if (sourceMapDataList) {
+                sourceMapDataList.push(sourceMap.getSourceMapData());
+            }
+
+            // Write the output file
+            writeFile(host, emitterDiagnostics, jsFilePath, writer.getText(), compilerOptions.emitBOM);
+
+            // Reset state
+            sourceMap.reset();
+            comments.reset();
+            writer.reset();
+
+            tempFlags = TempFlags.Auto;
+            currentSourceFile = undefined;
+            currentText = undefined;
+            extendsEmitted = false;
+            assignEmitted = false;
+            decorateEmitted = false;
+            paramEmitted = false;
+            awaiterEmitted = false;
+            isOwnFileEmit = false;
+        }
+
+        function printSourceFile(node: SourceFile) {
+            currentSourceFile = node;
+            currentText = node.text;
+            currentFileIdentifiers = node.identifiers;
+            sourceMap.setSourceFile(node);
+            comments.setSourceFile(node);
+            emitNodeWithNotification(node, emitWorker);
+        }
+
+        /**
+         * Emits a node.
+         */
+        function emit(node: Node) {
+            emitNodeWithNotification(node, emitWithComments);
+        }
+
+
+        /**
+         * Emits a node with comments.
+         *
+         * NOTE: Do not call this method directly. It is part of the emit pipeline
+         * and should only be called indirectly from emit.
+         */
+        function emitWithComments(node: Node) {
+            emitNodeWithComments(node, emitWithSourceMap);
+        }
+
+        /**
+         * Emits a node with source maps.
+         *
+         * NOTE: Do not call this method directly. It is part of the emit pipeline
+         * and should only be called indirectly from emitWithComments.
+         */
+        function emitWithSourceMap(node: Node) {
+            emitNodeWithSourceMap(node, emitWorker);
+        }
+
+        function emitIdentifierName(node: Identifier) {
+            if (node) {
+                emitNodeWithNotification(node, emitIdentifierNameWithComments);
+            }
+        }
+
+        function emitIdentifierNameWithComments(node: Identifier) {
+            emitNodeWithComments(node, emitWorker);
+        }
+
+        /**
+         * Emits an expression node.
+         */
+        function emitExpression(node: Expression) {
+            emitNodeWithNotification(node, emitExpressionWithComments);
+        }
+
+        /**
+         * Emits an expression with comments.
+         *
+         * NOTE: Do not call this method directly. It is part of the emitExpression pipeline
+         * and should only be called indirectly from emitExpression.
+         */
+        function emitExpressionWithComments(node: Expression) {
+            emitNodeWithComments(node, emitExpressionWithSourceMap);
+        }
+
+        /**
+         * Emits an expression with source maps.
+         *
+         * NOTE: Do not call this method directly. It is part of the emitExpression pipeline
+         * and should only be called indirectly from emitExpressionWithComments.
+         */
+        function emitExpressionWithSourceMap(node: Expression) {
+            emitNodeWithSourceMap(node, emitExpressionWorker);
+        }
+
+        /**
+         * Emits a node with emit notification if available.
+         */
+        function emitNodeWithNotification(node: Node, emitCallback: (node: Node) => void) {
+            if (node) {
+                if (isEmitNotificationEnabled(node)) {
+                    onEmitNode(node, emitCallback);
+                }
+                else {
+                    emitCallback(node);
+                }
+            }
+        }
+
+        function emitNodeWithSourceMap(node: Node, emitCallback: (node: Node) => void) {
+            if (node) {
+                emitStart(/*range*/ node, /*contextNode*/ node, shouldSkipLeadingSourceMapForNode, shouldSkipSourceMapForChildren, getSourceMapRange);
+                emitCallback(node);
+                emitEnd(/*range*/ node, /*contextNode*/ node, shouldSkipTrailingSourceMapForNode, shouldSkipSourceMapForChildren, getSourceMapRange);
+            }
+        }
+
+        function getSourceMapRange(node: Node) {
+            return node.sourceMapRange || node;
+        }
+
+        /**
+         * Determines whether to skip leading comment emit for a node.
+         *
+         * We do not emit comments for NotEmittedStatement nodes or any node that has
+         * NodeEmitFlags.NoLeadingComments.
+         *
+         * @param node A Node.
+         */
+        function shouldSkipLeadingCommentsForNode(node: Node) {
+            return isNotEmittedStatement(node)
+                || (node.emitFlags & NodeEmitFlags.NoLeadingComments) !== 0;
+        }
+
+        /**
+         * Determines whether to skip source map emit for the start position of a node.
+         *
+         * We do not emit source maps for NotEmittedStatement nodes or any node that
+         * has NodeEmitFlags.NoLeadingSourceMap.
+         *
+         * @param node A Node.
+         */
+        function shouldSkipLeadingSourceMapForNode(node: Node) {
+            return isNotEmittedStatement(node)
+                || (node.emitFlags & NodeEmitFlags.NoLeadingSourceMap) !== 0;
+        }
+
+
+        /**
+         * Determines whether to skip source map emit for the end position of a node.
+         *
+         * We do not emit source maps for NotEmittedStatement nodes or any node that
+         * has NodeEmitFlags.NoTrailingSourceMap.
+         *
+         * @param node A Node.
+         */
+        function shouldSkipTrailingSourceMapForNode(node: Node) {
+            return isNotEmittedStatement(node)
+                || (node.emitFlags & NodeEmitFlags.NoTrailingSourceMap) !== 0;
+        }
+
+        /**
+         * Determines whether to skip source map emit for a node and its children.
+         *
+         * We do not emit source maps for a node that has NodeEmitFlags.NoNestedSourceMaps.
+         */
+        function shouldSkipSourceMapForChildren(node: Node) {
+            return (node.emitFlags & NodeEmitFlags.NoNestedSourceMaps) !== 0;
+        }
+
+        function emitWorker(node: Node): void {
+            if (tryEmitSubstitute(node, emitWorker, /*isExpression*/ false)) {
+                return;
+            }
+
+            const kind = node.kind;
+            switch (kind) {
+                // Pseudo-literals
+                case SyntaxKind.TemplateHead:
+                case SyntaxKind.TemplateMiddle:
+                case SyntaxKind.TemplateTail:
+                    return emitLiteral(<LiteralExpression>node);
+
+                // Identifiers
+                case SyntaxKind.Identifier:
+                    return emitIdentifier(<Identifier>node);
+
+                // Reserved words
+                case SyntaxKind.ConstKeyword:
+                case SyntaxKind.DefaultKeyword:
+                case SyntaxKind.ExportKeyword:
+                case SyntaxKind.VoidKeyword:
+
+                // Strict mode reserved words
+                case SyntaxKind.PrivateKeyword:
+                case SyntaxKind.ProtectedKeyword:
+                case SyntaxKind.PublicKeyword:
+                case SyntaxKind.StaticKeyword:
+
+                // Contextual keywords
+                case SyntaxKind.AbstractKeyword:
+                case SyntaxKind.AnyKeyword:
+                case SyntaxKind.AsyncKeyword:
+                case SyntaxKind.BooleanKeyword:
+                case SyntaxKind.DeclareKeyword:
+                case SyntaxKind.NumberKeyword:
+                case SyntaxKind.ReadonlyKeyword:
+                case SyntaxKind.StringKeyword:
+                case SyntaxKind.SymbolKeyword:
+                case SyntaxKind.GlobalKeyword:
+                    return writeTokenNode(node);
+
+                // Parse tree nodes
+
+                // Names
+                case SyntaxKind.QualifiedName:
+                    return emitQualifiedName(<QualifiedName>node);
+                case SyntaxKind.ComputedPropertyName:
+                    return emitComputedPropertyName(<ComputedPropertyName>node);
+
+                // Signature elements
+                case SyntaxKind.TypeParameter:
+                    return emitTypeParameter(<TypeParameterDeclaration>node);
+                case SyntaxKind.Parameter:
+                    return emitParameter(<ParameterDeclaration>node);
+                case SyntaxKind.Decorator:
+                    return emitDecorator(<Decorator>node);
+
+                // Type members
+                case SyntaxKind.PropertySignature:
+                    return emitPropertySignature(<PropertySignature>node);
+                case SyntaxKind.PropertyDeclaration:
+                    return emitPropertyDeclaration(<PropertyDeclaration>node);
+                case SyntaxKind.MethodSignature:
+                    return emitMethodSignature(<MethodSignature>node);
+                case SyntaxKind.MethodDeclaration:
+                    return emitMethodDeclaration(<MethodDeclaration>node);
+                case SyntaxKind.Constructor:
+                    return emitConstructor(<ConstructorDeclaration>node);
+                case SyntaxKind.GetAccessor:
+                case SyntaxKind.SetAccessor:
+                    return emitAccessorDeclaration(<AccessorDeclaration>node);
+                case SyntaxKind.CallSignature:
+                    return emitCallSignature(<CallSignatureDeclaration>node);
+                case SyntaxKind.ConstructSignature:
+                    return emitConstructSignature(<ConstructSignatureDeclaration>node);
+                case SyntaxKind.IndexSignature:
+                    return emitIndexSignature(<IndexSignatureDeclaration>node);
+
+                // Types
+                case SyntaxKind.TypePredicate:
+                    return emitTypePredicate(<TypePredicateNode>node);
+                case SyntaxKind.TypeReference:
+                    return emitTypeReference(<TypeReferenceNode>node);
+                case SyntaxKind.FunctionType:
+                    return emitFunctionType(<FunctionTypeNode>node);
+                case SyntaxKind.ConstructorType:
+                    return emitConstructorType(<ConstructorTypeNode>node);
+                case SyntaxKind.TypeQuery:
+                    return emitTypeQuery(<TypeQueryNode>node);
+                case SyntaxKind.TypeLiteral:
+                    return emitTypeLiteral(<TypeLiteralNode>node);
+                case SyntaxKind.ArrayType:
+                    return emitArrayType(<ArrayTypeNode>node);
+                case SyntaxKind.TupleType:
+                    return emitTupleType(<TupleTypeNode>node);
+                case SyntaxKind.UnionType:
+                    return emitUnionType(<UnionTypeNode>node);
+                case SyntaxKind.IntersectionType:
+                    return emitIntersectionType(<IntersectionTypeNode>node);
+                case SyntaxKind.ParenthesizedType:
+                    return emitParenthesizedType(<ParenthesizedTypeNode>node);
+                case SyntaxKind.ExpressionWithTypeArguments:
+                    return emitExpressionWithTypeArguments(<ExpressionWithTypeArguments>node);
+                case SyntaxKind.ThisType:
+                    return emitThisType(<ThisTypeNode>node);
+                case SyntaxKind.LiteralType:
+                    return emitLiteralType(<LiteralTypeNode>node);
+
+                // Binding patterns
+                case SyntaxKind.ObjectBindingPattern:
+                    return emitObjectBindingPattern(<ObjectBindingPattern>node);
+                case SyntaxKind.ArrayBindingPattern:
+                    return emitArrayBindingPattern(<ArrayBindingPattern>node);
+                case SyntaxKind.BindingElement:
+                    return emitBindingElement(<BindingElement>node);
+
+                // Misc
+                case SyntaxKind.TemplateSpan:
+                    return emitTemplateSpan(<TemplateSpan>node);
+                case SyntaxKind.SemicolonClassElement:
+                    return emitSemicolonClassElement(<SemicolonClassElement>node);
+
+                // Statements
+                case SyntaxKind.Block:
+                    return emitBlock(<Block>node);
+                case SyntaxKind.VariableStatement:
+                    return emitVariableStatement(<VariableStatement>node);
+                case SyntaxKind.EmptyStatement:
+                    return emitEmptyStatement(<EmptyStatement>node);
+                case SyntaxKind.ExpressionStatement:
+                    return emitExpressionStatement(<ExpressionStatement>node);
+                case SyntaxKind.IfStatement:
+                    return emitIfStatement(<IfStatement>node);
+                case SyntaxKind.DoStatement:
+                    return emitDoStatement(<DoStatement>node);
+                case SyntaxKind.WhileStatement:
+                    return emitWhileStatement(<WhileStatement>node);
+                case SyntaxKind.ForStatement:
+                    return emitForStatement(<ForStatement>node);
+                case SyntaxKind.ForInStatement:
+                    return emitForInStatement(<ForInStatement>node);
+                case SyntaxKind.ForOfStatement:
+                    return emitForOfStatement(<ForOfStatement>node);
+                case SyntaxKind.ContinueStatement:
+                    return emitContinueStatement(<ContinueStatement>node);
+                case SyntaxKind.BreakStatement:
+                    return emitBreakStatement(<BreakStatement>node);
+                case SyntaxKind.ReturnStatement:
+                    return emitReturnStatement(<ReturnStatement>node);
+                case SyntaxKind.WithStatement:
+                    return emitWithStatement(<WithStatement>node);
+                case SyntaxKind.SwitchStatement:
+                    return emitSwitchStatement(<SwitchStatement>node);
+                case SyntaxKind.LabeledStatement:
+                    return emitLabeledStatement(<LabeledStatement>node);
+                case SyntaxKind.ThrowStatement:
+                    return emitThrowStatement(<ThrowStatement>node);
+                case SyntaxKind.TryStatement:
+                    return emitTryStatement(<TryStatement>node);
+                case SyntaxKind.DebuggerStatement:
+                    return emitDebuggerStatement(<DebuggerStatement>node);
+
+                // Declarations
+                case SyntaxKind.VariableDeclaration:
+                    return emitVariableDeclaration(<VariableDeclaration>node);
+                case SyntaxKind.VariableDeclarationList:
+                    return emitVariableDeclarationList(<VariableDeclarationList>node);
+                case SyntaxKind.FunctionDeclaration:
+                    return emitFunctionDeclaration(<FunctionDeclaration>node);
+                case SyntaxKind.ClassDeclaration:
+                    return emitClassDeclaration(<ClassDeclaration>node);
+                case SyntaxKind.InterfaceDeclaration:
+                    return emitInterfaceDeclaration(<InterfaceDeclaration>node);
+                case SyntaxKind.TypeAliasDeclaration:
+                    return emitTypeAliasDeclaration(<TypeAliasDeclaration>node);
+                case SyntaxKind.EnumDeclaration:
+                    return emitEnumDeclaration(<EnumDeclaration>node);
+                case SyntaxKind.ModuleDeclaration:
+                    return emitModuleDeclaration(<ModuleDeclaration>node);
+                case SyntaxKind.ModuleBlock:
+                    return emitModuleBlock(<Block>node);
+                case SyntaxKind.CaseBlock:
+                    return emitCaseBlock(<CaseBlock>node);
+                case SyntaxKind.ImportEqualsDeclaration:
+                    return emitImportEqualsDeclaration(<ImportEqualsDeclaration>node);
+                case SyntaxKind.ImportDeclaration:
+                    return emitImportDeclaration(<ImportDeclaration>node);
+                case SyntaxKind.ImportClause:
+                    return emitImportClause(<ImportClause>node);
+                case SyntaxKind.NamespaceImport:
+                    return emitNamespaceImport(<NamespaceImport>node);
+                case SyntaxKind.NamedImports:
+                    return emitNamedImports(<NamedImports>node);
+                case SyntaxKind.ImportSpecifier:
+                    return emitImportSpecifier(<ImportSpecifier>node);
+                case SyntaxKind.ExportAssignment:
+                    return emitExportAssignment(<ExportAssignment>node);
+                case SyntaxKind.ExportDeclaration:
+                    return emitExportDeclaration(<ExportDeclaration>node);
+                case SyntaxKind.NamedExports:
+                    return emitNamedExports(<NamedExports>node);
+                case SyntaxKind.ExportSpecifier:
+                    return emitExportSpecifier(<ExportSpecifier>node);
+                case SyntaxKind.MissingDeclaration:
+                    return;
+
+                // Module references
+                case SyntaxKind.ExternalModuleReference:
+                    return emitExternalModuleReference(<ExternalModuleReference>node);
+
+                // JSX (non-expression)
+                case SyntaxKind.JsxText:
+                    return emitJsxText(<JsxText>node);
+                case SyntaxKind.JsxOpeningElement:
+                    return emitJsxOpeningElement(<JsxOpeningElement>node);
+                case SyntaxKind.JsxClosingElement:
+                    return emitJsxClosingElement(<JsxClosingElement>node);
+                case SyntaxKind.JsxAttribute:
+                    return emitJsxAttribute(<JsxAttribute>node);
+                case SyntaxKind.JsxSpreadAttribute:
+                    return emitJsxSpreadAttribute(<JsxSpreadAttribute>node);
+                case SyntaxKind.JsxExpression:
+                    return emitJsxExpression(<JsxExpression>node);
+
+                // Clauses
+                case SyntaxKind.CaseClause:
+                    return emitCaseClause(<CaseClause>node);
+                case SyntaxKind.DefaultClause:
+                    return emitDefaultClause(<DefaultClause>node);
+                case SyntaxKind.HeritageClause:
+                    return emitHeritageClause(<HeritageClause>node);
+                case SyntaxKind.CatchClause:
+                    return emitCatchClause(<CatchClause>node);
+
+                // Property assignments
+                case SyntaxKind.PropertyAssignment:
+                    return emitPropertyAssignment(<PropertyAssignment>node);
+                case SyntaxKind.ShorthandPropertyAssignment:
+                    return emitShorthandPropertyAssignment(<ShorthandPropertyAssignment>node);
+
+                // Enum
+                case SyntaxKind.EnumMember:
+                    return emitEnumMember(<EnumMember>node);
+
+                // Top-level nodes
+                case SyntaxKind.SourceFile:
+                    return emitSourceFile(<SourceFile>node);
+
+                // JSDoc nodes (ignored)
+
+                // Transformation nodes (ignored)
+            }
+
+            if (isExpression(node)) {
+                return emitExpressionWorker(node);
+            }
+        }
+
+        function emitExpressionWorker(node: Node) {
+            if (tryEmitSubstitute(node, emitExpressionWorker, /*isExpression*/ true)) {
+                return;
+            }
+
+            const kind = node.kind;
+            switch (kind) {
+                // Literals
+                case SyntaxKind.NumericLiteral:
+                    return emitNumericLiteral(<NumericLiteral>node);
+
+                case SyntaxKind.StringLiteral:
+                case SyntaxKind.RegularExpressionLiteral:
+                case SyntaxKind.NoSubstitutionTemplateLiteral:
+                    return emitLiteral(<LiteralExpression>node);
+
+                // Identifiers
+                case SyntaxKind.Identifier:
+                    return emitIdentifier(<Identifier>node);
+
+                // Reserved words
+                case SyntaxKind.FalseKeyword:
+                case SyntaxKind.NullKeyword:
+                case SyntaxKind.SuperKeyword:
+                case SyntaxKind.TrueKeyword:
+                case SyntaxKind.ThisKeyword:
+                    return writeTokenNode(node);
+
+                // Expressions
+                case SyntaxKind.ArrayLiteralExpression:
+                    return emitArrayLiteralExpression(<ArrayLiteralExpression>node);
+                case SyntaxKind.ObjectLiteralExpression:
+                    return emitObjectLiteralExpression(<ObjectLiteralExpression>node);
+                case SyntaxKind.PropertyAccessExpression:
+                    return emitPropertyAccessExpression(<PropertyAccessExpression>node);
+                case SyntaxKind.ElementAccessExpression:
+                    return emitElementAccessExpression(<ElementAccessExpression>node);
+                case SyntaxKind.CallExpression:
+                    return emitCallExpression(<CallExpression>node);
+                case SyntaxKind.NewExpression:
+                    return emitNewExpression(<NewExpression>node);
+                case SyntaxKind.TaggedTemplateExpression:
+                    return emitTaggedTemplateExpression(<TaggedTemplateExpression>node);
+                case SyntaxKind.TypeAssertionExpression:
+                    return emitTypeAssertionExpression(<TypeAssertion>node);
+                case SyntaxKind.ParenthesizedExpression:
+                    return emitParenthesizedExpression(<ParenthesizedExpression>node);
+                case SyntaxKind.FunctionExpression:
+                    return emitFunctionExpression(<FunctionExpression>node);
+                case SyntaxKind.ArrowFunction:
+                    return emitArrowFunction(<ArrowFunction>node);
+                case SyntaxKind.DeleteExpression:
+                    return emitDeleteExpression(<DeleteExpression>node);
+                case SyntaxKind.TypeOfExpression:
+                    return emitTypeOfExpression(<TypeOfExpression>node);
+                case SyntaxKind.VoidExpression:
+                    return emitVoidExpression(<VoidExpression>node);
+                case SyntaxKind.AwaitExpression:
+                    return emitAwaitExpression(<AwaitExpression>node);
+                case SyntaxKind.PrefixUnaryExpression:
+                    return emitPrefixUnaryExpression(<PrefixUnaryExpression>node);
+                case SyntaxKind.PostfixUnaryExpression:
+                    return emitPostfixUnaryExpression(<PostfixUnaryExpression>node);
+                case SyntaxKind.BinaryExpression:
+                    return emitBinaryExpression(<BinaryExpression>node);
+                case SyntaxKind.ConditionalExpression:
+                    return emitConditionalExpression(<ConditionalExpression>node);
+                case SyntaxKind.TemplateExpression:
+                    return emitTemplateExpression(<TemplateExpression>node);
+                case SyntaxKind.YieldExpression:
+                    return emitYieldExpression(<YieldExpression>node);
+                case SyntaxKind.SpreadElementExpression:
+                    return emitSpreadElementExpression(<SpreadElementExpression>node);
+                case SyntaxKind.ClassExpression:
+                    return emitClassExpression(<ClassExpression>node);
+                case SyntaxKind.OmittedExpression:
+                    return;
+                case SyntaxKind.AsExpression:
+                    return emitAsExpression(<AsExpression>node);
+                case SyntaxKind.NonNullExpression:
+                    return emitNonNullExpression(<NonNullExpression>node);
+
+                // JSX
+                case SyntaxKind.JsxElement:
+                    return emitJsxElement(<JsxElement>node);
+                case SyntaxKind.JsxSelfClosingElement:
+                    return emitJsxSelfClosingElement(<JsxSelfClosingElement>node);
+
+                // Transformation nodes
+                case SyntaxKind.PartiallyEmittedExpression:
+                    return emitPartiallyEmittedExpression(<PartiallyEmittedExpression>node);
+            }
+        }
+
+        //
+        // Literals/Pseudo-literals
+        //
+
+        // SyntaxKind.NumericLiteral
+        function emitNumericLiteral(node: NumericLiteral) {
+            emitLiteral(node);
+            if (node.trailingComment) {
+                write(` /*${node.trailingComment}*/`);
+            }
+        }
+
+        // SyntaxKind.StringLiteral
+        // SyntaxKind.RegularExpressionLiteral
+        // SyntaxKind.NoSubstitutionTemplateLiteral
+        // SyntaxKind.TemplateHead
+        // SyntaxKind.TemplateMiddle
+        // SyntaxKind.TemplateTail
+        function emitLiteral(node: LiteralLikeNode) {
+            const text = getLiteralTextOfNode(node);
+            if ((compilerOptions.sourceMap || compilerOptions.inlineSourceMap)
+                && (node.kind === SyntaxKind.StringLiteral || isTemplateLiteralKind(node.kind))) {
+                writer.writeLiteral(text);
+            }
+            else {
+                write(text);
+            }
+        }
+
+        //
+        // Identifiers
+        //
+
+        function emitIdentifier(node: Identifier) {
+            if (node.emitFlags & NodeEmitFlags.UMDDefine) {
+                writeLines(umdHelper);
+            }
+            else {
+                write(getTextOfNode(node, /*includeTrivia*/ false));
+            }
+        }
+
+        //
+        // Names
+        //
+
+        function emitQualifiedName(node: QualifiedName) {
+            emitEntityName(node.left);
+            write(".");
+            emit(node.right);
+        }
+
+        function emitEntityName(node: EntityName) {
+            if (node.kind === SyntaxKind.Identifier) {
+                emitExpression(<Identifier>node);
+            }
+            else {
+                emit(node);
+            }
+        }
+
+        function emitComputedPropertyName(node: ComputedPropertyName) {
+            write("[");
+            emitExpression(node.expression);
+            write("]");
+        }
+
+        //
+        // Signature elements
+        //
+
+        function emitTypeParameter(node: TypeParameterDeclaration) {
+            emit(node.name);
+            emitWithPrefix(" extends ", node.constraint);
+        }
+
+        function emitParameter(node: ParameterDeclaration) {
+            emitDecorators(node, node.decorators);
+            emitModifiers(node, node.modifiers);
+            writeIfPresent(node.dotDotDotToken, "...");
+            emit(node.name);
+            writeIfPresent(node.questionToken, "?");
+            emitExpressionWithPrefix(" = ", node.initializer);
+            emitWithPrefix(": ", node.type);
+        }
+
+        function emitDecorator(decorator: Decorator) {
+            write("@");
+            emitExpression(decorator.expression);
+        }
+
+        //
+        // Type members
+        //
+
+        function emitPropertySignature(node: PropertySignature) {
+            emitDecorators(node, node.decorators);
+            emitModifiers(node, node.modifiers);
+            emit(node.name);
+            writeIfPresent(node.questionToken, "?");
+            emitWithPrefix(": ", node.type);
+            write(";");
+        }
+
+        function emitPropertyDeclaration(node: PropertyDeclaration) {
+            emitDecorators(node, node.decorators);
+            emitModifiers(node, node.modifiers);
+            emit(node.name);
+            emitWithPrefix(": ", node.type);
+            emitExpressionWithPrefix(" = ", node.initializer);
+            write(";");
+        }
+
+        function emitMethodSignature(node: MethodSignature) {
+            emitDecorators(node, node.decorators);
+            emitModifiers(node, node.modifiers);
+            emit(node.name);
+            writeIfPresent(node.questionToken, "?");
+            emitTypeParameters(node, node.typeParameters);
+            emitParameters(node, node.parameters);
+            emitWithPrefix(": ", node.type);
+            write(";");
+        }
+
+        function emitMethodDeclaration(node: MethodDeclaration) {
+            emitDecorators(node, node.decorators);
+            emitModifiers(node, node.modifiers);
+            writeIfPresent(node.asteriskToken, "*");
+            emit(node.name);
+            emitSignatureAndBody(node, emitSignatureHead);
+        }
+
+        function emitConstructor(node: ConstructorDeclaration) {
+            emitModifiers(node, node.modifiers);
+            write("constructor");
+            emitSignatureAndBody(node, emitSignatureHead);
+        }
+
+        function emitAccessorDeclaration(node: AccessorDeclaration) {
+            emitDecorators(node, node.decorators);
+            emitModifiers(node, node.modifiers);
+            write(node.kind === SyntaxKind.GetAccessor ? "get " : "set ");
+            emit(node.name);
+            emitSignatureAndBody(node, emitSignatureHead);
+        }
+
+        function emitCallSignature(node: CallSignatureDeclaration) {
+            emitDecorators(node, node.decorators);
+            emitModifiers(node, node.modifiers);
+            emitTypeParameters(node, node.typeParameters);
+            emitParameters(node, node.parameters);
+            emitWithPrefix(": ", node.type);
+            write(";");
+        }
+
+        function emitConstructSignature(node: ConstructSignatureDeclaration) {
+            emitDecorators(node, node.decorators);
+            emitModifiers(node, node.modifiers);
+            write("new ");
+            emitTypeParameters(node, node.typeParameters);
+            emitParameters(node, node.parameters);
+            emitWithPrefix(": ", node.type);
+            write(";");
+        }
+
+        function emitIndexSignature(node: IndexSignatureDeclaration) {
+            emitDecorators(node, node.decorators);
+            emitModifiers(node, node.modifiers);
+            emitParametersForIndexSignature(node, node.parameters);
+            emitWithPrefix(": ", node.type);
+            write(";");
+        }
+
+        function emitSemicolonClassElement(node: SemicolonClassElement) {
+            write(";");
+        }
+
+        //
+        // Types
+        //
+
+        function emitTypePredicate(node: TypePredicateNode) {
+            emit(node.parameterName);
+            write(" is ");
+            emit(node.type);
+        }
+
+        function emitTypeReference(node: TypeReferenceNode) {
+            emit(node.typeName);
+            emitTypeArguments(node, node.typeArguments);
+        }
+
+        function emitFunctionType(node: FunctionTypeNode) {
+            emitTypeParameters(node, node.typeParameters);
+            emitParametersForArrow(node, node.parameters);
+            write(" => ");
+            emit(node.type);
+        }
+
+        function emitConstructorType(node: ConstructorTypeNode) {
+            write("new ");
+            emitTypeParameters(node, node.typeParameters);
+            emitParametersForArrow(node, node.parameters);
+            write(" => ");
+            emit(node.type);
+        }
+
+        function emitTypeQuery(node: TypeQueryNode) {
+            write("typeof ");
+            emit(node.exprName);
+        }
+
+        function emitTypeLiteral(node: TypeLiteralNode) {
+            write("{");
+            emitList(node, node.members, ListFormat.TypeLiteralMembers);
+            write("}");
+        }
+
+        function emitArrayType(node: ArrayTypeNode) {
+            emit(node.elementType);
+            write("[]");
+        }
+
+        function emitTupleType(node: TupleTypeNode) {
+            write("[");
+            emitList(node, node.elementTypes, ListFormat.TupleTypeElements);
+            write("]");
+        }
+
+        function emitUnionType(node: UnionTypeNode) {
+            emitList(node, node.types, ListFormat.UnionTypeConstituents);
+        }
+
+        function emitIntersectionType(node: IntersectionTypeNode) {
+            emitList(node, node.types, ListFormat.IntersectionTypeConstituents);
+        }
+
+        function emitParenthesizedType(node: ParenthesizedTypeNode) {
+            write("(");
+            emit(node.type);
+            write(")");
+        }
+
+        function emitThisType(node: ThisTypeNode) {
+            write("this");
+        }
+
+        function emitLiteralType(node: LiteralTypeNode) {
+            emitExpression(node.literal);
+        }
+
+        //
+        // Binding patterns
+        //
+
+        function emitObjectBindingPattern(node: ObjectBindingPattern) {
+            const elements = node.elements;
+            if (elements.length === 0) {
+                write("{}");
+            }
+            else {
+                write("{");
+                emitList(node, elements, ListFormat.ObjectBindingPatternElements);
+                write("}");
+            }
+        }
+
+        function emitArrayBindingPattern(node: ArrayBindingPattern) {
+            const elements = node.elements;
+            if (elements.length === 0) {
+                write("[]");
+            }
+            else {
+                write("[");
+                emitList(node, node.elements, ListFormat.ArrayBindingPatternElements);
+                write("]");
+            }
+        }
+
+        function emitBindingElement(node: BindingElement) {
+            emitWithSuffix(node.propertyName, ": ");
+            writeIfPresent(node.dotDotDotToken, "...");
+            emit(node.name);
+            emitExpressionWithPrefix(" = ", node.initializer);
+        }
+
+        //
+        // Expressions
+        //
+
+        function emitArrayLiteralExpression(node: ArrayLiteralExpression) {
+            const elements = node.elements;
+            if (elements.length === 0) {
+                write("[]");
+            }
+            else {
+                const preferNewLine = node.multiLine ? ListFormat.PreferNewLine : ListFormat.None;
+                emitExpressionList(node, elements, ListFormat.ArrayLiteralExpressionElements | preferNewLine);
+            }
+        }
+
+        function emitObjectLiteralExpression(node: ObjectLiteralExpression) {
+            const properties = node.properties;
+            if (properties.length === 0) {
+                write("{}");
+            }
+            else {
+                const indentedFlag = node.emitFlags & NodeEmitFlags.Indented;
+                if (indentedFlag) {
+                    increaseIndent();
+                }
+
+                const preferNewLine = node.multiLine ? ListFormat.PreferNewLine : ListFormat.None;
+                const allowTrailingComma = languageVersion >= ScriptTarget.ES5 ? ListFormat.AllowTrailingComma : ListFormat.None;
+                emitList(node, properties, ListFormat.ObjectLiteralExpressionProperties | allowTrailingComma | preferNewLine);
+
+                if (indentedFlag) {
+                    decreaseIndent();
+                }
+            }
+        }
+
+        function emitPropertyAccessExpression(node: PropertyAccessExpression) {
+            if (tryEmitConstantValue(node)) {
+                return;
+            }
+
+            let indentBeforeDot = false;
+            let indentAfterDot = false;
+            if (!(node.emitFlags & NodeEmitFlags.NoIndentation)) {
+                const dotRangeStart = node.expression.end;
+                const dotRangeEnd = skipTrivia(currentText, node.expression.end) + 1;
+                const dotToken = <Node>{ kind: SyntaxKind.DotToken, pos: dotRangeStart, end: dotRangeEnd };
+                indentBeforeDot = needsIndentation(node, node.expression, dotToken);
+                indentAfterDot = needsIndentation(node, dotToken, node.name);
+            }
+            const shouldEmitDotDot = !indentBeforeDot && needsDotDotForPropertyAccess(node.expression);
+
+            emitExpression(node.expression);
+            increaseIndentIf(indentBeforeDot);
+            write(shouldEmitDotDot ? ".." : ".");
+            increaseIndentIf(indentAfterDot);
+            emit(node.name);
+            decreaseIndentIf(indentBeforeDot, indentAfterDot);
+        }
+
+        // 1..toString is a valid property access, emit a dot after the literal
+        // Also emit a dot if expression is a integer const enum value - it will appear in generated code as numeric literal
+        function needsDotDotForPropertyAccess(expression: Expression) {
+            if (expression.kind === SyntaxKind.NumericLiteral) {
+                // check if numeric literal was originally written with a dot
+                const text = getLiteralTextOfNode(<LiteralExpression>expression);
+                return text.indexOf(tokenToString(SyntaxKind.DotToken)) < 0;
+            }
+            else {
+                // check if constant enum value is integer
+                const constantValue = tryGetConstEnumValue(expression);
+                // isFinite handles cases when constantValue is undefined
+                return isFinite(constantValue) && Math.floor(constantValue) === constantValue;
+            }
+        }
+
+        function emitElementAccessExpression(node: ElementAccessExpression) {
+            if (tryEmitConstantValue(node)) {
+                return;
+            }
+
+            emitExpression(node.expression);
+            write("[");
+            emitExpression(node.argumentExpression);
+            write("]");
+        }
+
+        function emitCallExpression(node: CallExpression) {
+            emitExpression(node.expression);
+            emitExpressionList(node, node.arguments, ListFormat.CallExpressionArguments);
+        }
+
+        function emitNewExpression(node: NewExpression) {
+            write("new ");
+            emitExpression(node.expression);
+            emitExpressionList(node, node.arguments, ListFormat.NewExpressionArguments);
+        }
+
+        function emitTaggedTemplateExpression(node: TaggedTemplateExpression) {
+            emitExpression(node.tag);
+            write(" ");
+            emitExpression(node.template);
+        }
+
+        function emitTypeAssertionExpression(node: TypeAssertion) {
+            if (node.type) {
+                write("<");
+                emit(node.type);
+                write(">");
+            }
+
+            emitExpression(node.expression);
+        }
+
+        function emitParenthesizedExpression(node: ParenthesizedExpression) {
+            write("(");
+            emitExpression(node.expression);
+            write(")");
+        }
+
+        function emitFunctionExpression(node: FunctionExpression) {
+            emitFunctionDeclarationOrExpression(node);
+        }
+
+        function emitArrowFunction(node: ArrowFunction) {
+            emitDecorators(node, node.decorators);
+            emitModifiers(node, node.modifiers);
+            emitSignatureAndBody(node, emitArrowFunctionHead);
+        }
+
+        function emitArrowFunctionHead(node: ArrowFunction) {
+            emitTypeParameters(node, node.typeParameters);
+            emitParametersForArrow(node, node.parameters);
+            emitWithPrefix(": ", node.type);
+            write(" =>");
+        }
+
+        function emitDeleteExpression(node: DeleteExpression) {
+            write("delete ");
+            emitExpression(node.expression);
+        }
+
+        function emitTypeOfExpression(node: TypeOfExpression) {
+            write("typeof ");
+            emitExpression(node.expression);
+        }
+
+        function emitVoidExpression(node: VoidExpression) {
+            write("void ");
+            emitExpression(node.expression);
+        }
+
+        function emitAwaitExpression(node: AwaitExpression) {
+            write("await ");
+            emitExpression(node.expression);
+        }
+
+        function emitPrefixUnaryExpression(node: PrefixUnaryExpression) {
+            writeTokenText(node.operator);
+            if (shouldEmitWhitespaceBeforeOperand(node)) {
+                write(" ");
+            }
+            emitExpression(node.operand);
+        }
+
+        function shouldEmitWhitespaceBeforeOperand(node: PrefixUnaryExpression) {
+            // In some cases, we need to emit a space between the operator and the operand. One obvious case
+            // is when the operator is an identifier, like delete or typeof. We also need to do this for plus
+            // and minus expressions in certain cases. Specifically, consider the following two cases (parens
+            // are just for clarity of exposition, and not part of the source code):
+            //
+            //  (+(+1))
+            //  (+(++1))
+            //
+            // We need to emit a space in both cases. In the first case, the absence of a space will make
+            // the resulting expression a prefix increment operation. And in the second, it will make the resulting
+            // expression a prefix increment whose operand is a plus expression - (++(+x))
+            // The same is true of minus of course.
+            const operand = node.operand;
+            return operand.kind === SyntaxKind.PrefixUnaryExpression
+                && ((node.operator === SyntaxKind.PlusToken && ((<PrefixUnaryExpression>operand).operator === SyntaxKind.PlusToken || (<PrefixUnaryExpression>operand).operator === SyntaxKind.PlusPlusToken))
+                || (node.operator === SyntaxKind.MinusToken && ((<PrefixUnaryExpression>operand).operator === SyntaxKind.MinusToken || (<PrefixUnaryExpression>operand).operator === SyntaxKind.MinusMinusToken)));
+        }
+
+        function emitPostfixUnaryExpression(node: PostfixUnaryExpression) {
+            emitExpression(node.operand);
+            writeTokenText(node.operator);
+        }
+
+        function emitBinaryExpression(node: BinaryExpression) {
+            const isCommaOperator = node.operatorToken.kind !== SyntaxKind.CommaToken;
+            const indentBeforeOperator = needsIndentation(node, node.left, node.operatorToken);
+            const indentAfterOperator = needsIndentation(node, node.operatorToken, node.right);
+
+            emitExpression(node.left);
+            increaseIndentIf(indentBeforeOperator, isCommaOperator ? " " : undefined);
+            writeTokenText(node.operatorToken.kind);
+            increaseIndentIf(indentAfterOperator, " ");
+            emitExpression(node.right);
+            decreaseIndentIf(indentBeforeOperator, indentAfterOperator);
+        }
+
+        function emitConditionalExpression(node: ConditionalExpression) {
+            const indentBeforeQuestion = needsIndentation(node, node.condition, node.questionToken);
+            const indentAfterQuestion = needsIndentation(node, node.questionToken, node.whenTrue);
+            const indentBeforeColon = needsIndentation(node, node.whenTrue, node.colonToken);
+            const indentAfterColon = needsIndentation(node, node.colonToken, node.whenFalse);
+
+            emitExpression(node.condition);
+            increaseIndentIf(indentBeforeQuestion, " ");
+            write("?");
+            increaseIndentIf(indentAfterQuestion, " ");
+            emitExpression(node.whenTrue);
+            decreaseIndentIf(indentBeforeQuestion, indentAfterQuestion);
+
+            increaseIndentIf(indentBeforeColon, " ");
+            write(":");
+            increaseIndentIf(indentAfterColon, " ");
+            emitExpression(node.whenFalse);
+            decreaseIndentIf(indentBeforeColon, indentAfterColon);
+        }
+
+        function emitTemplateExpression(node: TemplateExpression) {
+            emit(node.head);
+            emitList(node, node.templateSpans, ListFormat.TemplateExpressionSpans);
+        }
+
+        function emitYieldExpression(node: YieldExpression) {
+            write(node.asteriskToken ? "yield*" : "yield");
+            emitExpressionWithPrefix(" ", node.expression);
+        }
+
+        function emitSpreadElementExpression(node: SpreadElementExpression) {
+            write("...");
+            emitExpression(node.expression);
+        }
+
+        function emitClassExpression(node: ClassExpression) {
+            emitClassDeclarationOrExpression(node);
+        }
+
+        function emitExpressionWithTypeArguments(node: ExpressionWithTypeArguments) {
+            emitExpression(node.expression);
+            emitTypeArguments(node, node.typeArguments);
+        }
+
+        function emitAsExpression(node: AsExpression) {
+            emitExpression(node.expression);
+            if (node.type) {
+                write(" as ");
+                emit(node.type);
+            }
+        }
+
+        function emitNonNullExpression(node: NonNullExpression) {
+            emitExpression(node.expression);
+            write("!");
+        }
+
+        //
+        // Misc
+        //
+
+        function emitTemplateSpan(node: TemplateSpan) {
+            emitExpression(node.expression);
+            emit(node.literal);
+        }
+
+        //
+        // Statements
+        //
+
+        function emitBlock(node: Block, format?: ListFormat) {
+            if (isSingleLineEmptyBlock(node)) {
+                writeToken(SyntaxKind.OpenBraceToken, node.pos, /*contextNode*/ node);
+                write(" ");
+                writeToken(SyntaxKind.CloseBraceToken, node.statements.end, /*contextNode*/ node);
+            }
+            else {
+                writeToken(SyntaxKind.OpenBraceToken, node.pos, /*contextNode*/ node);
+                emitBlockStatements(node);
+                writeToken(SyntaxKind.CloseBraceToken, node.statements.end, /*contextNode*/ node);
+            }
+        }
+
+        function emitBlockStatements(node: Block) {
+            if (node.emitFlags & NodeEmitFlags.SingleLine) {
+                emitList(node, node.statements, ListFormat.SingleLineBlockStatements);
+            }
+            else {
+                emitList(node, node.statements, ListFormat.MultiLineBlockStatements);
+            }
+        }
+
+        function emitVariableStatement(node: VariableStatement) {
+            emitModifiers(node, node.modifiers);
+            emit(node.declarationList);
+            write(";");
+        }
+
+        function emitEmptyStatement(node: EmptyStatement) {
+            write(";");
+        }
+
+        function emitExpressionStatement(node: ExpressionStatement) {
+            emitExpression(node.expression);
+            write(";");
+        }
+
+        function emitIfStatement(node: IfStatement) {
+            const openParenPos = writeToken(SyntaxKind.IfKeyword, node.pos, node);
+            write(" ");
+            writeToken(SyntaxKind.OpenParenToken, openParenPos, node);
+            emitExpression(node.expression);
+            writeToken(SyntaxKind.CloseParenToken, node.expression.end, node);
+            emitEmbeddedStatement(node.thenStatement);
+            if (node.elseStatement) {
+                writeLine();
+                writeToken(SyntaxKind.ElseKeyword, node.thenStatement.end, node);
+                if (node.elseStatement.kind === SyntaxKind.IfStatement) {
+                    write(" ");
+                    emit(node.elseStatement);
+                }
+                else {
+                    emitEmbeddedStatement(node.elseStatement);
+                }
+            }
+        }
+
+        function emitDoStatement(node: DoStatement) {
+            write("do");
+            emitEmbeddedStatement(node.statement);
+            if (isBlock(node.statement)) {
+                write(" ");
+            }
+            else {
+                writeLine();
+            }
+
+            write("while (");
+            emitExpression(node.expression);
+            write(");");
+        }
+
+        function emitWhileStatement(node: WhileStatement) {
+            write("while (");
+            emitExpression(node.expression);
+            write(")");
+            emitEmbeddedStatement(node.statement);
+        }
+
+        function emitForStatement(node: ForStatement) {
+            const openParenPos = writeToken(SyntaxKind.ForKeyword, node.pos);
+            write(" ");
+            writeToken(SyntaxKind.OpenParenToken, openParenPos, /*contextNode*/ node);
+            emitForBinding(node.initializer);
+            write(";");
+            emitExpressionWithPrefix(" ", node.condition);
+            write(";");
+            emitExpressionWithPrefix(" ", node.incrementor);
+            write(")");
+            emitEmbeddedStatement(node.statement);
+        }
+
+        function emitForInStatement(node: ForInStatement) {
+            const openParenPos = writeToken(SyntaxKind.ForKeyword, node.pos);
+            write(" ");
+            writeToken(SyntaxKind.OpenParenToken, openParenPos);
+            emitForBinding(node.initializer);
+            write(" in ");
+            emitExpression(node.expression);
+            writeToken(SyntaxKind.CloseParenToken, node.expression.end);
+            emitEmbeddedStatement(node.statement);
+        }
+
+        function emitForOfStatement(node: ForOfStatement) {
+            const openParenPos = writeToken(SyntaxKind.ForKeyword, node.pos);
+            write(" ");
+            writeToken(SyntaxKind.OpenParenToken, openParenPos);
+            emitForBinding(node.initializer);
+            write(" of ");
+            emitExpression(node.expression);
+            writeToken(SyntaxKind.CloseParenToken, node.expression.end);
+            emitEmbeddedStatement(node.statement);
+        }
+
+        function emitForBinding(node: VariableDeclarationList | Expression) {
+            if (node !== undefined) {
+                if (node.kind === SyntaxKind.VariableDeclarationList) {
+                    emit(node);
+                }
+                else {
+                    emitExpression(<Expression>node);
+                }
+            }
+        }
+
+        function emitContinueStatement(node: ContinueStatement) {
+            writeToken(SyntaxKind.ContinueKeyword, node.pos);
+            emitWithPrefix(" ", node.label);
+            write(";");
+        }
+
+        function emitBreakStatement(node: BreakStatement) {
+            writeToken(SyntaxKind.BreakKeyword, node.pos);
+            emitWithPrefix(" ", node.label);
+            write(";");
+        }
+
+        function emitReturnStatement(node: ReturnStatement) {
+            writeToken(SyntaxKind.ReturnKeyword, node.pos, /*contextNode*/ node);
+            emitExpressionWithPrefix(" ", node.expression);
+            write(";");
+        }
+
+        function emitWithStatement(node: WithStatement) {
+            write("with (");
+            emitExpression(node.expression);
+            write(")");
+            emitEmbeddedStatement(node.statement);
+        }
+
+        function emitSwitchStatement(node: SwitchStatement) {
+            const openParenPos = writeToken(SyntaxKind.SwitchKeyword, node.pos);
+            write(" ");
+            writeToken(SyntaxKind.OpenParenToken, openParenPos);
+            emitExpression(node.expression);
+            writeToken(SyntaxKind.CloseParenToken, node.expression.end);
+            write(" ");
+            emit(node.caseBlock);
+        }
+
+        function emitLabeledStatement(node: LabeledStatement) {
+            emit(node.label);
+            write(": ");
+            emit(node.statement);
+        }
+
+        function emitThrowStatement(node: ThrowStatement) {
+            write("throw");
+            emitExpressionWithPrefix(" ", node.expression);
+            write(";");
+        }
+
+        function emitTryStatement(node: TryStatement) {
+            write("try ");
+            emit(node.tryBlock);
+            emit(node.catchClause);
+            if (node.finallyBlock) {
+                writeLine();
+                write("finally ");
+                emit(node.finallyBlock);
+            }
+        }
+
+        function emitDebuggerStatement(node: DebuggerStatement) {
+            writeToken(SyntaxKind.DebuggerKeyword, node.pos);
+            write(";");
+        }
+
+        //
+        // Declarations
+        //
+
+        function emitVariableDeclaration(node: VariableDeclaration) {
+            emit(node.name);
+            emitExpressionWithPrefix(" = ", node.initializer);
+        }
+
+        function emitVariableDeclarationList(node: VariableDeclarationList) {
+            write(isLet(node) ? "let " : isConst(node) ? "const " : "var ");
+            emitList(node, node.declarations, ListFormat.VariableDeclarationList);
+        }
+
+        function emitFunctionDeclaration(node: FunctionDeclaration) {
+            emitFunctionDeclarationOrExpression(node);
+        }
+
+        function emitFunctionDeclarationOrExpression(node: FunctionDeclaration | FunctionExpression) {
+            emitDecorators(node, node.decorators);
+            emitModifiers(node, node.modifiers);
+            write(node.asteriskToken ? "function* " : "function ");
+            emitIdentifierName(node.name);
+            emitSignatureAndBody(node, emitSignatureHead);
+        }
+
+        function emitSignatureAndBody(node: FunctionLikeDeclaration, emitSignatureHead: (node: SignatureDeclaration) => void) {
+            const body = node.body;
+            if (body) {
+                if (isBlock(body)) {
+                    const indentedFlag = node.emitFlags & NodeEmitFlags.Indented;
+                    if (indentedFlag) {
+                        increaseIndent();
+                    }
+
+                    if (node.emitFlags & NodeEmitFlags.ReuseTempVariableScope) {
+                        emitSignatureHead(node);
+                        emitBlockFunctionBody(node, body);
+                    }
+                    else {
+                        const savedTempFlags = tempFlags;
+                        tempFlags = 0;
+                        emitSignatureHead(node);
+                        emitBlockFunctionBody(node, body);
+                        tempFlags = savedTempFlags;
+                    }
+
+                    if (indentedFlag) {
+                        decreaseIndent();
+                    }
+                }
+                else {
+                    emitSignatureHead(node);
+                    write(" ");
+                    emitExpression(body);
+                }
+            }
+            else {
+                emitSignatureHead(node);
+                write(";");
+            }
+
+        }
+
+        function emitSignatureHead(node: FunctionDeclaration | FunctionExpression | MethodDeclaration | AccessorDeclaration | ConstructorDeclaration) {
+            emitTypeParameters(node, node.typeParameters);
+            emitParameters(node, node.parameters);
+            emitWithPrefix(": ", node.type);
+        }
+
+        function shouldEmitBlockFunctionBodyOnSingleLine(parentNode: Node, body: Block) {
+            // We must emit a function body as a single-line body in the following case:
+            // * The body has NodeEmitFlags.SingleLine specified.
+
+            // We must emit a function body as a multi-line body in the following cases:
+            // * The body is explicitly marked as multi-line.
+            // * A non-synthesized body's start and end position are on different lines.
+            // * Any statement in the body starts on a new line.
+
+            if (body.emitFlags & NodeEmitFlags.SingleLine) {
+                return true;
+            }
+
+            if (body.multiLine) {
+                return false;
+            }
+
+            if (!nodeIsSynthesized(body) && !rangeIsOnSingleLine(body, currentSourceFile)) {
+                return false;
+            }
+
+            if (shouldWriteLeadingLineTerminator(body, body.statements, ListFormat.PreserveLines)
+                || shouldWriteClosingLineTerminator(body, body.statements, ListFormat.PreserveLines)) {
+                return false;
+            }
+
+            let previousStatement: Statement;
+            for (const statement of body.statements) {
+                if (shouldWriteSeparatingLineTerminator(previousStatement, statement, ListFormat.PreserveLines)) {
+                    return false;
+                }
+
+                previousStatement = statement;
+            }
+
+            return true;
+        }
+
+        function emitBlockFunctionBody(parentNode: Node, body: Block) {
+            write(" {");
+            increaseIndent();
+
+            emitBodyWithDetachedComments(body, body.statements,
+                shouldEmitBlockFunctionBodyOnSingleLine(parentNode, body)
+                    ? emitBlockFunctionBodyOnSingleLine
+                    : emitBlockFunctionBodyWorker);
+
+            decreaseIndent();
+            writeToken(SyntaxKind.CloseBraceToken, body.statements.end, body);
+        }
+
+        function emitBlockFunctionBodyOnSingleLine(body: Block) {
+            emitBlockFunctionBodyWorker(body, /*emitBlockFunctionBodyOnSingleLine*/ true);
+        }
+
+        function emitBlockFunctionBodyWorker(body: Block, emitBlockFunctionBodyOnSingleLine?: boolean) {
+            // Emit all the prologue directives (like "use strict").
+            const statementOffset = emitPrologueDirectives(body.statements, /*startWithNewLine*/ true);
+            const helpersEmitted = emitHelpers(body);
+
+            if (statementOffset === 0 && !helpersEmitted && emitBlockFunctionBodyOnSingleLine) {
+                decreaseIndent();
+                emitList(body, body.statements, ListFormat.SingleLineFunctionBodyStatements);
+                increaseIndent();
+            }
+            else {
+                emitList(body, body.statements, ListFormat.MultiLineFunctionBodyStatements, statementOffset);
+            }
+        }
+
+        function emitClassDeclaration(node: ClassDeclaration) {
+            emitClassDeclarationOrExpression(node);
+        }
+
+        function emitClassDeclarationOrExpression(node: ClassDeclaration | ClassExpression) {
+            emitDecorators(node, node.decorators);
+            emitModifiers(node, node.modifiers);
+            write("class");
+            emitNodeWithPrefix(" ", node.name, emitIdentifierName);
+
+            const indentedFlag = node.emitFlags & NodeEmitFlags.Indented;
+            if (indentedFlag) {
+                increaseIndent();
+            }
+
+            emitTypeParameters(node, node.typeParameters);
+            emitList(node, node.heritageClauses, ListFormat.ClassHeritageClauses);
+
+            const savedTempFlags = tempFlags;
+            tempFlags = 0;
+
+            write(" {");
+            emitList(node, node.members, ListFormat.ClassMembers);
+            write("}");
+
+            if (indentedFlag) {
+                decreaseIndent();
+            }
+
+            tempFlags = savedTempFlags;
+        }
+
+        function emitInterfaceDeclaration(node: InterfaceDeclaration) {
+            emitDecorators(node, node.decorators);
+            emitModifiers(node, node.modifiers);
+            write("interface ");
+            emit(node.name);
+            emitTypeParameters(node, node.typeParameters);
+            emitList(node, node.heritageClauses, ListFormat.HeritageClauses);
+            write(" {");
+            emitList(node, node.members, ListFormat.InterfaceMembers);
+            write("}");
+        }
+
+        function emitTypeAliasDeclaration(node: TypeAliasDeclaration) {
+            emitDecorators(node, node.decorators);
+            emitModifiers(node, node.modifiers);
+            write("type ");
+            emit(node.name);
+            emitTypeParameters(node, node.typeParameters);
+            write(" = ");
+            emit(node.type);
+            write(";");
+        }
+
+        function emitEnumDeclaration(node: EnumDeclaration) {
+            emitModifiers(node, node.modifiers);
+            write("enum ");
+            emit(node.name);
+
+            const savedTempFlags = tempFlags;
+            tempFlags = 0;
+
+            write(" {");
+            emitList(node, node.members, ListFormat.EnumMembers);
+            write("}");
+            tempFlags = savedTempFlags;
+        }
+
+        function emitModuleDeclaration(node: ModuleDeclaration) {
+            emitModifiers(node, node.modifiers);
+            write(node.flags & NodeFlags.Namespace ? "namespace " : "module ");
+            emit(node.name);
+
+            let body = node.body;
+            while (body.kind === SyntaxKind.ModuleDeclaration) {
+                write(".");
+                emit((<ModuleDeclaration>body).name);
+                body = (<ModuleDeclaration>body).body;
+            }
+
+            write(" ");
+            emit(body);
+        }
+
+        function emitModuleBlock(node: ModuleBlock) {
+            if (isSingleLineEmptyBlock(node)) {
+                write("{ }");
+            }
+            else {
+                const savedTempFlags = tempFlags;
+                tempFlags = 0;
+                write("{");
+                increaseIndent();
+                emitBlockStatements(node);
+                write("}");
+                tempFlags = savedTempFlags;
+            }
+        }
+
+        function emitCaseBlock(node: CaseBlock) {
+            writeToken(SyntaxKind.OpenBraceToken, node.pos);
+            emitList(node, node.clauses, ListFormat.CaseBlockClauses);
+            writeToken(SyntaxKind.CloseBraceToken, node.clauses.end);
+        }
+
+        function emitImportEqualsDeclaration(node: ImportEqualsDeclaration) {
+            emitModifiers(node, node.modifiers);
+            write("import ");
+            emit(node.name);
+            write(" = ");
+            emitModuleReference(node.moduleReference);
+            write(";");
+        }
+
+        function emitModuleReference(node: ModuleReference) {
+            if (node.kind === SyntaxKind.Identifier) {
+                emitExpression(<Identifier>node);
+            }
+            else {
+                emit(node);
+            }
+        }
+
+        function emitImportDeclaration(node: ImportDeclaration) {
+            emitModifiers(node, node.modifiers);
+            write("import ");
+            if (node.importClause) {
+                emit(node.importClause);
+                write(" from ");
+            }
+            emitExpression(node.moduleSpecifier);
+            write(";");
+        }
+
+        function emitImportClause(node: ImportClause) {
+            emit(node.name);
+            if (node.name && node.namedBindings) {
+                write(", ");
+            }
+            emit(node.namedBindings);
+        }
+
+        function emitNamespaceImport(node: NamespaceImport) {
+            write("* as ");
+            emit(node.name);
+        }
+
+        function emitNamedImports(node: NamedImports) {
+            emitNamedImportsOrExports(node);
+        }
+
+        function emitImportSpecifier(node: ImportSpecifier) {
+            emitImportOrExportSpecifier(node);
+        }
+
+        function emitExportAssignment(node: ExportAssignment) {
+            write(node.isExportEquals ? "export = " : "export default ");
+            emitExpression(node.expression);
+            write(";");
+        }
+
+        function emitExportDeclaration(node: ExportDeclaration) {
+            write("export ");
+            if (node.exportClause) {
+                emit(node.exportClause);
+            }
+            else {
+                write("*");
+            }
+            if (node.moduleSpecifier) {
+                write(" from ");
+                emitExpression(node.moduleSpecifier);
+            }
+            write(";");
+        }
+
+        function emitNamedExports(node: NamedExports) {
+            emitNamedImportsOrExports(node);
+        }
+
+        function emitExportSpecifier(node: ExportSpecifier) {
+            emitImportOrExportSpecifier(node);
+        }
+
+        function emitNamedImportsOrExports(node: NamedImportsOrExports) {
+            write("{");
+            emitList(node, node.elements, ListFormat.NamedImportsOrExportsElements);
+            write("}");
+        }
+
+        function emitImportOrExportSpecifier(node: ImportOrExportSpecifier) {
+            if (node.propertyName) {
+                emit(node.propertyName);
+                write(" as ");
+            }
+
+            emit(node.name);
+        }
+
+        //
+        // Module references
+        //
+
+        function emitExternalModuleReference(node: ExternalModuleReference) {
+            write("require(");
+            emitExpression(node.expression);
+            write(")");
+        }
+
+        //
+        // JSX
+        //
+
+        function emitJsxElement(node: JsxElement) {
+            emit(node.openingElement);
+            emitList(node, node.children, ListFormat.JsxElementChildren);
+            emit(node.closingElement);
+        }
+
+        function emitJsxSelfClosingElement(node: JsxSelfClosingElement) {
+            write("<");
+            emitJsxTagName(node.tagName);
+            write(" ");
+            emitList(node, node.attributes, ListFormat.JsxElementAttributes);
+            write("/>");
+        }
+
+        function emitJsxOpeningElement(node: JsxOpeningElement) {
+            write("<");
+            emitJsxTagName(node.tagName);
+            writeIfAny(node.attributes, " ");
+            emitList(node, node.attributes, ListFormat.JsxElementAttributes);
+            write(">");
+        }
+
+        function emitJsxText(node: JsxText) {
+            writer.writeLiteral(getTextOfNode(node, /*includeTrivia*/ true));
+        }
+
+        function emitJsxClosingElement(node: JsxClosingElement) {
+            write("</");
+            emitJsxTagName(node.tagName);
+            write(">");
+        }
+
+        function emitJsxAttribute(node: JsxAttribute) {
+            emit(node.name);
+            emitWithPrefix("=", node.initializer);
+        }
+
+        function emitJsxSpreadAttribute(node: JsxSpreadAttribute) {
+            write("{...");
+            emitExpression(node.expression);
+            write("}");
+        }
+
+        function emitJsxExpression(node: JsxExpression) {
+            if (node.expression) {
+                write("{");
+                emitExpression(node.expression);
+                write("}");
+            }
+        }
+
+        function emitJsxTagName(node: JsxTagNameExpression) {
+            if (node.kind === SyntaxKind.Identifier) {
+                emitExpression(<Identifier>node);
+            }
+            else {
+                emit(node);
+            }
+        }
+
+        //
+        // Clauses
+        //
+
+        function emitCaseClause(node: CaseClause) {
+            write("case ");
+            emitExpression(node.expression);
+            write(":");
+
+            emitCaseOrDefaultClauseStatements(node, node.statements);
+        }
+
+        function emitDefaultClause(node: DefaultClause) {
+            write("default:");
+            emitCaseOrDefaultClauseStatements(node, node.statements);
+        }
+
+        function emitCaseOrDefaultClauseStatements(parentNode: Node, statements: NodeArray<Statement>) {
+            const emitAsSingleStatement =
+                statements.length === 1 &&
+                (
+                    // treat synthesized nodes as located on the same line for emit purposes
+                    nodeIsSynthesized(parentNode) ||
+                    nodeIsSynthesized(statements[0]) ||
+                    rangeStartPositionsAreOnSameLine(parentNode, statements[0], currentSourceFile)
+                );
+
+            if (emitAsSingleStatement) {
+                write(" ");
+                emit(statements[0]);
+            }
+            else {
+                emitList(parentNode, statements, ListFormat.CaseOrDefaultClauseStatements);
+            }
+        }
+
+        function emitHeritageClause(node: HeritageClause) {
+            write(" ");
+            writeTokenText(node.token);
+            write(" ");
+            emitList(node, node.types, ListFormat.HeritageClauseTypes);
+        }
+
+        function emitCatchClause(node: CatchClause) {
+            writeLine();
+            const openParenPos = writeToken(SyntaxKind.CatchKeyword, node.pos);
+            write(" ");
+            writeToken(SyntaxKind.OpenParenToken, openParenPos);
+            emit(node.variableDeclaration);
+            writeToken(SyntaxKind.CloseParenToken, node.variableDeclaration ? node.variableDeclaration.end : openParenPos);
+            write(" ");
+            emit(node.block);
+        }
+
+        //
+        // Property assignments
+        //
+
+        function emitPropertyAssignment(node: PropertyAssignment) {
+            emit(node.name);
+            write(": ");
+            // This is to ensure that we emit comment in the following case:
+            //      For example:
+            //          obj = {
+            //              id: /*comment1*/ ()=>void
+            //          }
+            // "comment1" is not considered to be leading comment for node.initializer
+            // but rather a trailing comment on the previous node.
+            const initializer = node.initializer;
+            if (!shouldSkipLeadingCommentsForNode(initializer)) {
+                const commentRange = initializer.commentRange || initializer;
+                emitTrailingCommentsOfPosition(commentRange.pos);
+            }
+
+            emitExpression(initializer);
+        }
+
+        function emitShorthandPropertyAssignment(node: ShorthandPropertyAssignment) {
+            emit(node.name);
+            if (node.objectAssignmentInitializer) {
+                write(" = ");
+                emitExpression(node.objectAssignmentInitializer);
+            }
+        }
+
+        //
+        // Enum
+        //
+
+        function emitEnumMember(node: EnumMember) {
+            emit(node.name);
+            emitExpressionWithPrefix(" = ", node.initializer);
+        }
+
+        //
+        // Top-level nodes
+        //
+
+        function emitSourceFile(node: SourceFile) {
+            writeLine();
+            emitShebang();
+            emitBodyWithDetachedComments(node, node.statements, emitSourceFileWorker);
+        }
+
+        function emitSourceFileWorker(node: SourceFile) {
+            const statements = node.statements;
+            const statementOffset = emitPrologueDirectives(statements);
+            const savedTempFlags = tempFlags;
+            tempFlags = 0;
+            emitHelpers(node);
+            emitList(node, statements, ListFormat.MultiLine, statementOffset);
+            tempFlags = savedTempFlags;
+        }
+
+        // Transformation nodes
+
+        function emitPartiallyEmittedExpression(node: PartiallyEmittedExpression) {
+            emitExpression(node.expression);
+        }
+
+        /**
+         * Emits any prologue directives at the start of a Statement list, returning the
+         * number of prologue directives written to the output.
+         */
+        function emitPrologueDirectives(statements: Node[], startWithNewLine?: boolean): number {
+            for (let i = 0; i < statements.length; i++) {
+                if (isPrologueDirective(statements[i])) {
+                    if (startWithNewLine || i > 0) {
+                        writeLine();
+                    }
+                    emit(statements[i]);
+                }
+                else {
+                    // return index of the first non prologue directive
+                    return i;
+                }
+            }
+
+            return statements.length;
+        }
+
+        function emitHelpers(node: Node) {
+            const emitFlags = node.emitFlags;
+            let helpersEmitted = false;
+            if (emitFlags & NodeEmitFlags.EmitEmitHelpers) {
+                helpersEmitted = emitEmitHelpers(currentSourceFile);
+            }
+
+            if (emitFlags & NodeEmitFlags.EmitExportStar) {
+                writeLines(exportStarHelper);
+                helpersEmitted = true;
+            }
+
+            if (emitFlags & NodeEmitFlags.EmitSuperHelper) {
+                writeLines(superHelper);
+                helpersEmitted = true;
+            }
+
+            if (emitFlags & NodeEmitFlags.EmitAdvancedSuperHelper) {
+                writeLines(advancedSuperHelper);
+                helpersEmitted = true;
+            }
+
+            return helpersEmitted;
+        }
+
+        function emitEmitHelpers(node: SourceFile) {
+            // Only emit helpers if the user did not say otherwise.
+            if (compilerOptions.noEmitHelpers) {
+                return false;
+            }
+
+            // Don't emit helpers if we can import them.
+            if (compilerOptions.importHelpers
+                && (isExternalModule(node) || compilerOptions.isolatedModules)) {
+                return false;
+            }
+
+            let helpersEmitted = false;
+
+            // Only Emit __extends function when target ES5.
+            // For target ES6 and above, we can emit classDeclaration as is.
+            if ((languageVersion < ScriptTarget.ES6) && (!extendsEmitted && node.flags & NodeFlags.HasClassExtends)) {
+                writeLines(extendsHelper);
+                extendsEmitted = true;
+                helpersEmitted = true;
+            }
+
+            if (compilerOptions.jsx !== JsxEmit.Preserve && !assignEmitted && (node.flags & NodeFlags.HasJsxSpreadAttributes)) {
+                writeLines(assignHelper);
+                assignEmitted = true;
+            }
+
+            if (!decorateEmitted && node.flags & NodeFlags.HasDecorators) {
+                writeLines(decorateHelper);
+                if (compilerOptions.emitDecoratorMetadata) {
+                    writeLines(metadataHelper);
+                }
+
+                decorateEmitted = true;
+                helpersEmitted = true;
+            }
+
+            if (!paramEmitted && node.flags & NodeFlags.HasParamDecorators) {
+                writeLines(paramHelper);
+                paramEmitted = true;
+                helpersEmitted = true;
+            }
+
+            if (!awaiterEmitted && node.flags & NodeFlags.HasAsyncFunctions) {
+                writeLines(awaiterHelper);
+                if (languageVersion < ScriptTarget.ES6) {
+                    writeLines(generatorHelper);
+                }
+
+                awaiterEmitted = true;
+                helpersEmitted = true;
+            }
+
+            if (helpersEmitted) {
+                writeLine();
+            }
+
+            return helpersEmitted;
+        }
+
+        function writeLines(text: string): void {
+            const lines = text.split(/\r\n|\r|\n/g);
+            for (let i = 0; i < lines.length; i++) {
+                const line = lines[i];
+                if (line.length) {
+                    if (i > 0) {
+                        writeLine();
+                    }
+                    write(line);
+                }
+            }
+        }
+
+        //
+        // Helpers
+        //
+
+        function emitShebang() {
+            const shebang = getShebang(currentText);
+            if (shebang) {
+                write(shebang);
+                writeLine();
+            }
+        }
+
+        function emitModifiers(node: Node, modifiers: NodeArray<Modifier>) {
+            if (modifiers && modifiers.length) {
+                emitList(node, modifiers, ListFormat.Modifiers);
+                write(" ");
+            }
+        }
+
+        function emitWithPrefix(prefix: string, node: Node) {
+            emitNodeWithPrefix(prefix, node, emit);
+        }
+
+        function emitExpressionWithPrefix(prefix: string, node: Node) {
+            emitNodeWithPrefix(prefix, node, emitExpression);
+        }
+
+        function emitNodeWithPrefix(prefix: string, node: Node, emit: (node: Node) => void) {
+            if (node) {
+                write(prefix);
+                emit(node);
+            }
+        }
+
+        function emitWithSuffix(node: Node, suffix: string) {
+            if (node) {
+                emit(node);
+                write(suffix);
+            }
+        }
+
+        function tryEmitSubstitute(node: Node, emitNode: (node: Node) => void, isExpression: boolean) {
+            if (isSubstitutionEnabled(node) && (node.emitFlags & NodeEmitFlags.NoSubstitution) === 0) {
+                const substitute = onSubstituteNode(node, isExpression);
+                if (substitute !== node) {
+                    substitute.emitFlags |= NodeEmitFlags.NoSubstitution;
+                    emitNode(substitute);
+                    return true;
+                }
+            }
+
+            return false;
+        }
+
+        function tryEmitConstantValue(node: PropertyAccessExpression | ElementAccessExpression): boolean {
+            const constantValue = tryGetConstEnumValue(node);
+            if (constantValue !== undefined) {
+                write(String(constantValue));
+                if (!compilerOptions.removeComments) {
+                    const propertyName = isPropertyAccessExpression(node)
+                        ? declarationNameToString(node.name)
+                        : getTextOfNode(node.argumentExpression);
+                    write(` /* ${propertyName} */`);
+                }
+
+                return true;
+            }
+
+            return false;
+        }
+
+        function emitEmbeddedStatement(node: Statement) {
+            if (isBlock(node)) {
+                write(" ");
+                emit(node);
+            }
+            else {
+                writeLine();
+                increaseIndent();
+                emit(node);
+                decreaseIndent();
+            }
+        }
+
+        function emitDecorators(parentNode: Node, decorators: NodeArray<Decorator>) {
+            emitList(parentNode, decorators, ListFormat.Decorators);
+        }
+
+        function emitTypeArguments(parentNode: Node, typeArguments: NodeArray<TypeNode>) {
+            emitList(parentNode, typeArguments, ListFormat.TypeArguments);
+        }
+
+        function emitTypeParameters(parentNode: Node, typeParameters: NodeArray<TypeParameterDeclaration>) {
+            emitList(parentNode, typeParameters, ListFormat.TypeParameters);
+        }
+
+        function emitParameters(parentNode: Node, parameters: NodeArray<ParameterDeclaration>) {
+            emitList(parentNode, parameters, ListFormat.Parameters);
+        }
+
+        function emitParametersForArrow(parentNode: Node, parameters: NodeArray<ParameterDeclaration>) {
+            if (parameters &&
+                parameters.length === 1 &&
+                parameters[0].type === undefined &&
+                parameters[0].pos === parentNode.pos) {
+                emit(parameters[0]);
+            }
+            else {
+                emitParameters(parentNode, parameters);
+            }
+        }
+
+        function emitParametersForIndexSignature(parentNode: Node, parameters: NodeArray<ParameterDeclaration>) {
+            emitList(parentNode, parameters, ListFormat.IndexSignatureParameters);
+        }
+
+        function emitList(parentNode: Node, children: NodeArray<Node>, format: ListFormat, start?: number, count?: number) {
+            emitNodeList(emit, parentNode, children, format, start, count);
+        }
+
+        function emitExpressionList(parentNode: Node, children: NodeArray<Node>, format: ListFormat, start?: number, count?: number) {
+            emitNodeList(emitExpression, parentNode, children, format, start, count);
+        }
+
+        function emitNodeList(emit: (node: Node) => void, parentNode: Node, children: NodeArray<Node>, format: ListFormat, start = 0, count = children ? children.length - start : 0) {
+            const isUndefined = children === undefined;
+            if (isUndefined && format & ListFormat.OptionalIfUndefined) {
+                return;
+            }
+
+            const isEmpty = isUndefined || children.length === 0 || start >= children.length || count === 0;
+            if (isEmpty && format & ListFormat.OptionalIfEmpty) {
+                return;
+            }
+
+            if (format & ListFormat.BracketsMask) {
+                write(getOpeningBracket(format));
+            }
+
+            if (isEmpty) {
+                // Write a line terminator if the parent node was multi-line
+                if (format & ListFormat.MultiLine) {
+                    writeLine();
+                }
+                else if (format & ListFormat.SpaceBetweenBraces) {
+                    write(" ");
+                }
+            }
+            else {
+                // Write the opening line terminator or leading whitespace.
+                const mayEmitInterveningComments = (format & ListFormat.NoInterveningComments) === 0;
+                let shouldEmitInterveningComments = mayEmitInterveningComments;
+                if (shouldWriteLeadingLineTerminator(parentNode, children, format)) {
+                    writeLine();
+                    shouldEmitInterveningComments = false;
+                }
+                else if (format & ListFormat.SpaceBetweenBraces) {
+                    write(" ");
+                }
+
+                // Increase the indent, if requested.
+                if (format & ListFormat.Indented) {
+                    increaseIndent();
+                }
+
+                // Emit each child.
+                let previousSibling: Node;
+                let shouldDecreaseIndentAfterEmit: boolean;
+                const delimiter = getDelimiter(format);
+                for (let i = 0; i < count; i++) {
+                    const child = children[start + i];
+
+                    // Write the delimiter if this is not the first node.
+                    if (previousSibling) {
+                        write(delimiter);
+
+                        // Write either a line terminator or whitespace to separate the elements.
+                        if (shouldWriteSeparatingLineTerminator(previousSibling, child, format)) {
+                            // If a synthesized node in a single-line list starts on a new
+                            // line, we should increase the indent.
+                            if ((format & (ListFormat.LinesMask | ListFormat.Indented)) === ListFormat.SingleLine) {
+                                increaseIndent();
+                                shouldDecreaseIndentAfterEmit = true;
+                            }
+
+                            writeLine();
+                            shouldEmitInterveningComments = false;
+                        }
+                        else if (previousSibling && format & ListFormat.SpaceBetweenSiblings) {
+                            write(" ");
+                        }
+                    }
+
+                    if (shouldEmitInterveningComments) {
+                        const commentRange = child.commentRange || child;
+                        emitTrailingCommentsOfPosition(commentRange.pos);
+                    }
+                    else {
+                        shouldEmitInterveningComments = mayEmitInterveningComments;
+                    }
+
+                    // Emit this child.
+                    emit(child);
+
+                    if (shouldDecreaseIndentAfterEmit) {
+                        decreaseIndent();
+                        shouldDecreaseIndentAfterEmit = false;
+                    }
+
+                    previousSibling = child;
+                }
+
+                // Write a trailing comma, if requested.
+                const hasTrailingComma = (format & ListFormat.AllowTrailingComma) && children.hasTrailingComma;
+                if (format & ListFormat.CommaDelimited && hasTrailingComma) {
+                    write(",");
+                }
+
+                // Decrease the indent, if requested.
+                if (format & ListFormat.Indented) {
+                    decreaseIndent();
+                }
+
+                // Write the closing line terminator or closing whitespace.
+                if (shouldWriteClosingLineTerminator(parentNode, children, format)) {
+                    writeLine();
+                }
+                else if (format & ListFormat.SpaceBetweenBraces) {
+                    write(" ");
+                }
+            }
+
+            if (format & ListFormat.BracketsMask) {
+                write(getClosingBracket(format));
+            }
+        }
+
+        function writeIfAny(nodes: NodeArray<Node>, text: string) {
+            if (nodes && nodes.length > 0) {
+                write(text);
+            }
+        }
+
+        function writeIfPresent(node: Node, text: string) {
+            if (node !== undefined) {
+                write(text);
+            }
+        }
+
+        function writeToken(token: SyntaxKind, pos: number, contextNode?: Node) {
+            const tokenStartPos = emitTokenStart(token, pos, contextNode, shouldSkipLeadingSourceMapForToken, getTokenSourceMapRange);
+            const tokenEndPos = writeTokenText(token, tokenStartPos);
+            return emitTokenEnd(token, tokenEndPos, contextNode, shouldSkipTrailingSourceMapForToken, getTokenSourceMapRange);
+        }
+
+        function shouldSkipLeadingSourceMapForToken(contextNode: Node) {
+            return (contextNode.emitFlags & NodeEmitFlags.NoTokenLeadingSourceMaps) !== 0;
+        }
+
+        function shouldSkipTrailingSourceMapForToken(contextNode: Node) {
+            return (contextNode.emitFlags & NodeEmitFlags.NoTokenTrailingSourceMaps) !== 0;
+        }
+
+        function writeTokenText(token: SyntaxKind, pos?: number) {
+            const tokenString = tokenToString(token);
+            write(tokenString);
+            return positionIsSynthesized(pos) ? -1 : pos + tokenString.length;
+        }
+
+        function writeTokenNode(node: Node) {
+            if (node) {
+                emitStart(/*range*/ node, /*contextNode*/ node, shouldSkipLeadingSourceMapForNode, shouldSkipSourceMapForChildren, getSourceMapRange);
+                writeTokenText(node.kind);
+                emitEnd(/*range*/ node, /*contextNode*/ node, shouldSkipTrailingSourceMapForNode, shouldSkipSourceMapForChildren, getSourceMapRange);
+            }
+        }
+
+        function increaseIndentIf(value: boolean, valueToWriteWhenNotIndenting?: string) {
+            if (value) {
+                increaseIndent();
+                writeLine();
+            }
+            else if (valueToWriteWhenNotIndenting) {
+                write(valueToWriteWhenNotIndenting);
+            }
+        }
+
+        // Helper function to decrease the indent if we previously indented.  Allows multiple
+        // previous indent values to be considered at a time.  This also allows caller to just
+        // call this once, passing in all their appropriate indent values, instead of needing
+        // to call this helper function multiple times.
+        function decreaseIndentIf(value1: boolean, value2?: boolean) {
+            if (value1) {
+                decreaseIndent();
+            }
+            if (value2) {
+                decreaseIndent();
+            }
+        }
+
+        function shouldWriteLeadingLineTerminator(parentNode: Node, children: NodeArray<Node>, format: ListFormat) {
+            if (format & ListFormat.MultiLine) {
+                return true;
+            }
+
+            if (format & ListFormat.PreserveLines) {
+                if (format & ListFormat.PreferNewLine) {
+                    return true;
+                }
+
+                const firstChild = children[0];
+                if (firstChild === undefined) {
+                    return !rangeIsOnSingleLine(parentNode, currentSourceFile);
+                }
+                else if (positionIsSynthesized(parentNode.pos) || nodeIsSynthesized(firstChild)) {
+                    return synthesizedNodeStartsOnNewLine(firstChild, format);
+                }
+                else {
+                    return !rangeStartPositionsAreOnSameLine(parentNode, firstChild, currentSourceFile);
+                }
+            }
+            else {
+                return false;
+            }
+        }
+
+        function shouldWriteSeparatingLineTerminator(previousNode: Node, nextNode: Node, format: ListFormat) {
+            if (format & ListFormat.MultiLine) {
+                return true;
+            }
+            else if (format & ListFormat.PreserveLines) {
+                if (previousNode === undefined || nextNode === undefined) {
+                    return false;
+                }
+                else if (nodeIsSynthesized(previousNode) || nodeIsSynthesized(nextNode)) {
+                    return synthesizedNodeStartsOnNewLine(previousNode, format) || synthesizedNodeStartsOnNewLine(nextNode, format);
+                }
+                else {
+                    return !rangeEndIsOnSameLineAsRangeStart(previousNode, nextNode, currentSourceFile);
+                }
+            }
+            else {
+                return nextNode.startsOnNewLine;
+            }
+        }
+
+        function shouldWriteClosingLineTerminator(parentNode: Node, children: NodeArray<Node>, format: ListFormat) {
+            if (format & ListFormat.MultiLine) {
+                return (format & ListFormat.NoTrailingNewLine) === 0;
+            }
+            else if (format & ListFormat.PreserveLines) {
+                if (format & ListFormat.PreferNewLine) {
+                    return true;
+                }
+
+                const lastChild = lastOrUndefined(children);
+                if (lastChild === undefined) {
+                    return !rangeIsOnSingleLine(parentNode, currentSourceFile);
+                }
+                else if (positionIsSynthesized(parentNode.pos) || nodeIsSynthesized(lastChild)) {
+                    return synthesizedNodeStartsOnNewLine(lastChild, format);
+                }
+                else {
+                    return !rangeEndPositionsAreOnSameLine(parentNode, lastChild, currentSourceFile);
+                }
+            }
+            else {
+                return false;
+            }
+        }
+
+        function synthesizedNodeStartsOnNewLine(node: Node, format?: ListFormat) {
+            if (nodeIsSynthesized(node)) {
+                const startsOnNewLine = node.startsOnNewLine;
+                if (startsOnNewLine === undefined) {
+                    return (format & ListFormat.PreferNewLine) !== 0;
+                }
+
+                return startsOnNewLine;
+            }
+
+            return (format & ListFormat.PreferNewLine) !== 0;
+        }
+
+        function needsIndentation(parent: Node, node1: Node, node2: Node): boolean {
+            parent = skipSynthesizedParentheses(parent);
+            node1 = skipSynthesizedParentheses(node1);
+            node2 = skipSynthesizedParentheses(node2);
+
+            // Always use a newline for synthesized code if the synthesizer desires it.
+            if (node2.startsOnNewLine) {
+                return true;
+            }
+
+            return !nodeIsSynthesized(parent)
+                && !nodeIsSynthesized(node1)
+                && !nodeIsSynthesized(node2)
+                && !rangeEndIsOnSameLineAsRangeStart(node1, node2, currentSourceFile);
+        }
+
+        function skipSynthesizedParentheses(node: Node) {
+            while (node.kind === SyntaxKind.ParenthesizedExpression && nodeIsSynthesized(node)) {
+                node = (<ParenthesizedExpression>node).expression;
+            }
+
+            return node;
+        }
+
+        function getTextOfNode(node: Node, includeTrivia?: boolean): string {
+            if (isGeneratedIdentifier(node)) {
+                return getGeneratedIdentifier(<Identifier>node);
+            }
+            else if (isIdentifier(node) && (nodeIsSynthesized(node) || !node.parent)) {
+                return unescapeIdentifier(node.text);
+            }
+            else if (node.kind === SyntaxKind.StringLiteral && (<StringLiteral>node).textSourceNode) {
+                return getTextOfNode((<StringLiteral>node).textSourceNode, includeTrivia);
+            }
+            else if (isLiteralExpression(node) && (nodeIsSynthesized(node) || !node.parent)) {
+                return node.text;
+            }
+
+            return getSourceTextOfNodeFromSourceFile(currentSourceFile, node, includeTrivia);
+        }
+
+        function getLiteralTextOfNode(node: LiteralLikeNode): string {
+            if (node.kind === SyntaxKind.StringLiteral && (<StringLiteral>node).textSourceNode) {
+                const textSourceNode = (<StringLiteral>node).textSourceNode;
+                if (isIdentifier(textSourceNode)) {
+                    return "\"" + escapeNonAsciiCharacters(escapeString(getTextOfNode(textSourceNode))) + "\"";
+                }
+                else {
+                    return getLiteralTextOfNode(textSourceNode);
+                }
+            }
+
+            return getLiteralText(node, currentSourceFile, languageVersion);
+        }
+
+        function tryGetConstEnumValue(node: Node): number {
+            if (compilerOptions.isolatedModules) {
+                return undefined;
+            }
+
+            return isPropertyAccessExpression(node) || isElementAccessExpression(node)
+                ? resolver.getConstantValue(<PropertyAccessExpression | ElementAccessExpression>node)
+                : undefined;
+        }
+
+        function isSingleLineEmptyBlock(block: Block) {
+            return !block.multiLine
+                && block.statements.length === 0
+                && rangeEndIsOnSameLineAsRangeStart(block, block, currentSourceFile);
+        }
+
+        function isUniqueName(name: string): boolean {
+            return !resolver.hasGlobalName(name) &&
+                !hasProperty(currentFileIdentifiers, name) &&
+                !hasProperty(generatedNameSet, name);
+        }
+
+        function isUniqueLocalName(name: string, container: Node): boolean {
+            for (let node = container; isNodeDescendantOf(node, container); node = node.nextContainer) {
+                if (node.locals && hasProperty(node.locals, name)) {
+                    // We conservatively include alias symbols to cover cases where they're emitted as locals
+                    if (node.locals[name].flags & (SymbolFlags.Value | SymbolFlags.ExportValue | SymbolFlags.Alias)) {
+                        return false;
+                    }
+                }
+            }
+            return true;
+        }
+
+        /**
+        * Return the next available name in the pattern _a ... _z, _0, _1, ...
+        * TempFlags._i or TempFlags._n may be used to express a preference for that dedicated name.
+        * Note that names generated by makeTempVariableName and makeUniqueName will never conflict.
+        */
+        function makeTempVariableName(flags: TempFlags): string {
+            if (flags && !(tempFlags & flags)) {
+                const name = flags === TempFlags._i ? "_i" : "_n";
+                if (isUniqueName(name)) {
+                    tempFlags |= flags;
+                    return name;
+                }
+            }
+            while (true) {
+                const count = tempFlags & TempFlags.CountMask;
+                tempFlags++;
+                // Skip over 'i' and 'n'
+                if (count !== 8 && count !== 13) {
+                    const name = count < 26
+                        ? "_" + String.fromCharCode(CharacterCodes.a + count)
+                        : "_" + (count - 26);
+                    if (isUniqueName(name)) {
+                        return name;
+                    }
+                }
+            }
+        }
+
+        // Generate a name that is unique within the current file and doesn't conflict with any names
+        // in global scope. The name is formed by adding an '_n' suffix to the specified base name,
+        // where n is a positive integer. Note that names generated by makeTempVariableName and
+        // makeUniqueName are guaranteed to never conflict.
+        function makeUniqueName(baseName: string): string {
+            // Find the first unique 'name_n', where n is a positive number
+            if (baseName.charCodeAt(baseName.length - 1) !== CharacterCodes._) {
+                baseName += "_";
+            }
+            let i = 1;
+            while (true) {
+                const generatedName = baseName + i;
+                if (isUniqueName(generatedName)) {
+                    return generatedNameSet[generatedName] = generatedName;
+                }
+                i++;
+            }
+        }
+
+        function generateNameForModuleOrEnum(node: ModuleDeclaration | EnumDeclaration) {
+            const name = getTextOfNode(node.name);
+            // Use module/enum name itself if it is unique, otherwise make a unique variation
+            return isUniqueLocalName(name, node) ? name : makeUniqueName(name);
+        }
+
+        function generateNameForImportOrExportDeclaration(node: ImportDeclaration | ExportDeclaration) {
+            const expr = getExternalModuleName(node);
+            const baseName = expr.kind === SyntaxKind.StringLiteral ?
+                escapeIdentifier(makeIdentifierFromModuleName((<LiteralExpression>expr).text)) : "module";
+            return makeUniqueName(baseName);
+        }
+
+        function generateNameForExportDefault() {
+            return makeUniqueName("default");
+        }
+
+        function generateNameForClassExpression() {
+            return makeUniqueName("class");
+        }
+
+        /**
+         * Generates a unique name from a node.
+         *
+         * @param node A node.
+         */
+        function generateNameForNode(node: Node): string {
+            switch (node.kind) {
+                case SyntaxKind.Identifier:
+                    return makeUniqueName(getTextOfNode(node));
+                case SyntaxKind.ModuleDeclaration:
+                case SyntaxKind.EnumDeclaration:
+                    return generateNameForModuleOrEnum(<ModuleDeclaration | EnumDeclaration>node);
+                case SyntaxKind.ImportDeclaration:
+                case SyntaxKind.ExportDeclaration:
+                    return generateNameForImportOrExportDeclaration(<ImportDeclaration | ExportDeclaration>node);
+                case SyntaxKind.FunctionDeclaration:
+                case SyntaxKind.ClassDeclaration:
+                case SyntaxKind.ExportAssignment:
+                    return generateNameForExportDefault();
+                case SyntaxKind.ClassExpression:
+                    return generateNameForClassExpression();
+                default:
+                    return makeTempVariableName(TempFlags.Auto);
+            }
+        }
+
+        /**
+         * Generates a unique identifier for a node.
+         *
+         * @param name A generated name.
+         */
+        function generateName(name: Identifier) {
+            switch (name.autoGenerateKind) {
+                case GeneratedIdentifierKind.Auto:
+                    return makeTempVariableName(TempFlags.Auto);
+                case GeneratedIdentifierKind.Loop:
+                    return makeTempVariableName(TempFlags._i);
+                case GeneratedIdentifierKind.Unique:
+                    return makeUniqueName(name.text);
+            }
+
+            Debug.fail("Unsupported GeneratedIdentifierKind.");
+        }
+
+        /**
+         * Gets the node from which a name should be generated.
+         *
+         * @param name A generated name wrapper.
+         */
+        function getNodeForGeneratedName(name: Identifier) {
+            const autoGenerateId = name.autoGenerateId;
+            let node = name as Node;
+            let original = node.original;
+            while (original) {
+                node = original;
+
+                // if "node" is a different generated name (having a different
+                // "autoGenerateId"), use it and stop traversing.
+                if (isIdentifier(node)
+                    && node.autoGenerateKind === GeneratedIdentifierKind.Node
+                    && node.autoGenerateId !== autoGenerateId) {
+                    break;
+                }
+
+                original = node.original;
+            }
+
+            // otherwise, return the original node for the source;
+            return node;
+        }
+
+        /**
+         * Gets the generated identifier text from a generated identifier.
+         *
+         * @param name The generated identifier.
+         */
+        function getGeneratedIdentifier(name: Identifier) {
+            if (name.autoGenerateKind === GeneratedIdentifierKind.Node) {
+                // Generated names generate unique names based on their original node
+                // and are cached based on that node's id
+                const node = getNodeForGeneratedName(name);
+                const nodeId = getNodeId(node);
+                return nodeIdToGeneratedName[nodeId] || (nodeIdToGeneratedName[nodeId] = unescapeIdentifier(generateNameForNode(node)));
+            }
+            else {
+                // Auto, Loop, and Unique names are cached based on their unique
+                // autoGenerateId.
+                const autoGenerateId = name.autoGenerateId;
+                return autoGeneratedIdToGeneratedName[autoGenerateId] || (autoGeneratedIdToGeneratedName[autoGenerateId] = unescapeIdentifier(generateName(name)));
+            }
+        }
+
+        function createDelimiterMap() {
+            const delimiters: string[] = [];
+            delimiters[ListFormat.None] = "";
+            delimiters[ListFormat.CommaDelimited] = ",";
+            delimiters[ListFormat.BarDelimited] = " |";
+            delimiters[ListFormat.AmpersandDelimited] = " &";
+            return delimiters;
+        }
+
+        function getDelimiter(format: ListFormat) {
+            return delimiters[format & ListFormat.DelimitersMask];
+        }
+
+        function createBracketsMap() {
+            const brackets: string[][] = [];
+            brackets[ListFormat.Braces] = ["{", "}"];
+            brackets[ListFormat.Parenthesis] = ["(", ")"];
+            brackets[ListFormat.AngleBrackets] = ["<", ">"];
+            brackets[ListFormat.SquareBrackets] = ["[", "]"];
+            return brackets;
+        }
+
+        function getOpeningBracket(format: ListFormat) {
+            return brackets[format & ListFormat.BracketsMask][0];
+        }
+
+        function getClosingBracket(format: ListFormat) {
+            return brackets[format & ListFormat.BracketsMask][1];
+        }
+    }
+
+    const enum ListFormat {
+        None = 0,
+
+        // Line separators
+        SingleLine = 0,                 // Prints the list on a single line (default).
+        MultiLine = 1 << 0,             // Prints the list on multiple lines.
+        PreserveLines = 1 << 1,         // Prints the list using line preservation if possible.
+        LinesMask = SingleLine | MultiLine | PreserveLines,
+
+        // Delimiters
+        NotDelimited = 0,               // There is no delimiter between list items (default).
+        BarDelimited = 1 << 2,          // Each list item is space-and-bar (" |") delimited.
+        AmpersandDelimited = 1 << 3,    // Each list item is space-and-ampersand (" &") delimited.
+        CommaDelimited = 1 << 4,        // Each list item is comma (",") delimited.
+        DelimitersMask = BarDelimited | AmpersandDelimited | CommaDelimited,
+
+        AllowTrailingComma = 1 << 5,    // Write a trailing comma (",") if present.
+
+        // Whitespace
+        Indented = 1 << 6,              // The list should be indented.
+        SpaceBetweenBraces = 1 << 7,    // Inserts a space after the opening brace and before the closing brace.
+        SpaceBetweenSiblings = 1 << 8,  // Inserts a space between each sibling node.
+
+        // Brackets/Braces
+        Braces = 1 << 9,                 // The list is surrounded by "{" and "}".
+        Parenthesis = 1 << 10,          // The list is surrounded by "(" and ")".
+        AngleBrackets = 1 << 11,        // The list is surrounded by "<" and ">".
+        SquareBrackets = 1 << 12,       // The list is surrounded by "[" and "]".
+        BracketsMask = Braces | Parenthesis | AngleBrackets | SquareBrackets,
+
+        OptionalIfUndefined = 1 << 13,  // Do not emit brackets if the list is undefined.
+        OptionalIfEmpty = 1 << 14,      // Do not emit brackets if the list is empty.
+        Optional = OptionalIfUndefined | OptionalIfEmpty,
+
+        // Other
+        PreferNewLine = 1 << 15,        // Prefer adding a LineTerminator between synthesized nodes.
+        NoTrailingNewLine = 1 << 16,    // Do not emit a trailing NewLine for a MultiLine list.
+        NoInterveningComments = 1 << 17, // Do not emit comments between each node
+
+        // Precomputed Formats
+        Modifiers = SingleLine | SpaceBetweenSiblings,
+        HeritageClauses = SingleLine | SpaceBetweenSiblings,
+        TypeLiteralMembers = MultiLine | Indented,
+        TupleTypeElements = CommaDelimited | SpaceBetweenSiblings | SingleLine | Indented,
+        UnionTypeConstituents = BarDelimited | SpaceBetweenSiblings | SingleLine,
+        IntersectionTypeConstituents = AmpersandDelimited | SpaceBetweenSiblings | SingleLine,
+        ObjectBindingPatternElements = SingleLine | AllowTrailingComma | SpaceBetweenBraces | CommaDelimited | SpaceBetweenSiblings,
+        ArrayBindingPatternElements = SingleLine | AllowTrailingComma | CommaDelimited | SpaceBetweenSiblings,
+        ObjectLiteralExpressionProperties = PreserveLines | CommaDelimited | SpaceBetweenSiblings | SpaceBetweenBraces | Indented | Braces,
+        ArrayLiteralExpressionElements = PreserveLines | CommaDelimited | SpaceBetweenSiblings | AllowTrailingComma | Indented | SquareBrackets,
+        CallExpressionArguments = CommaDelimited | SpaceBetweenSiblings | SingleLine | Parenthesis,
+        NewExpressionArguments = CommaDelimited | SpaceBetweenSiblings | SingleLine | Parenthesis | OptionalIfUndefined,
+        TemplateExpressionSpans = SingleLine | NoInterveningComments,
+        SingleLineBlockStatements = SpaceBetweenBraces | SpaceBetweenSiblings | SingleLine,
+        MultiLineBlockStatements = Indented | MultiLine,
+        VariableDeclarationList = CommaDelimited | SpaceBetweenSiblings | SingleLine,
+        SingleLineFunctionBodyStatements = SingleLine | SpaceBetweenSiblings | SpaceBetweenBraces,
+        MultiLineFunctionBodyStatements = MultiLine,
+        ClassHeritageClauses = SingleLine | SpaceBetweenSiblings,
+        ClassMembers = Indented | MultiLine,
+        InterfaceMembers = Indented | MultiLine,
+        EnumMembers = CommaDelimited | Indented | MultiLine,
+        CaseBlockClauses = Indented | MultiLine,
+        NamedImportsOrExportsElements = CommaDelimited | SpaceBetweenSiblings | AllowTrailingComma | SingleLine | SpaceBetweenBraces,
+        JsxElementChildren = SingleLine | NoInterveningComments,
+        JsxElementAttributes = SingleLine | SpaceBetweenSiblings | NoInterveningComments,
+        CaseOrDefaultClauseStatements = Indented | MultiLine | NoTrailingNewLine | OptionalIfEmpty,
+        HeritageClauseTypes = CommaDelimited | SpaceBetweenSiblings | SingleLine,
+        SourceFileStatements = MultiLine | NoTrailingNewLine,
+        Decorators = MultiLine | Optional,
+        TypeArguments = CommaDelimited | SpaceBetweenSiblings | SingleLine | Indented | AngleBrackets | Optional,
+        TypeParameters = CommaDelimited | SpaceBetweenSiblings | SingleLine | Indented | AngleBrackets | Optional,
+        Parameters = CommaDelimited | SpaceBetweenSiblings | SingleLine | Indented | Parenthesis,
+        IndexSignatureParameters = CommaDelimited | SpaceBetweenSiblings | SingleLine | Indented | SquareBrackets,
+    }
+}